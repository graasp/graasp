--- conflicted
+++ resolved
@@ -75,32 +75,20 @@
 
 Run the generate and run command to create and apply the migration.
 
-<<<<<<< HEAD
-```bash
-=======
-```` bash
->>>>>>> e3c92653
+```bash
 yarn migration:generate
 yarn migration:run
 ```
 
 If you need to revert
 
-<<<<<<< HEAD
-```bash
-=======
-```` bash
->>>>>>> e3c92653
+```bash
 yarn migration:revert
 ```
 
 To test your migrations, you can run
 
-<<<<<<< HEAD
-```bash
-=======
-```` bash
->>>>>>> e3c92653
+```bash
 yarn migration:fake
 ```
 
