--- conflicted
+++ resolved
@@ -1,96 +1,90 @@
 // global
+import fastifyCors from '@fastify/cors';
 import { FastifyPluginAsync } from 'fastify';
+import graaspApps from 'graasp-apps';
+import graaspDocumentItem from 'graasp-document-item';
 import graaspEmbeddedLinkItem from 'graasp-embedded-link-item';
-import graaspDocumentItem from 'graasp-document-item';
+import graaspItemFlags from 'graasp-item-flagging';
 import graaspItemTags, { ItemTagService } from 'graasp-item-tags';
-import graaspItemFlags from 'graasp-item-flagging';
-import graaspItemLogin from 'graasp-plugin-item-login';
+import {
+  ActionHandlerInput,
+  ActionService,
+  ActionTaskManager,
+  BaseAction,
+} from 'graasp-plugin-actions';
 import graaspCategoryPlugin from 'graasp-plugin-categories';
-import graaspPluginItemLikes from 'graasp-plugin-item-likes';
-import graaspValidationPlugin from 'graasp-plugin-validation';
-import graaspInvitationsPlugin from 'graasp-plugin-invitations';
-import graaspApps from 'graasp-apps';
-import graaspHidden from 'graasp-plugin-hidden-items';
-import graaspRecycleBin from 'graasp-plugin-recycle-bin';
-import graaspItemZip from 'graasp-plugin-item-zip';
-<<<<<<< HEAD
-import graaspItemH5P from 'graasp-plugin-h5p';
-=======
->>>>>>> d382ddd8
-import fastifyCors from '@fastify/cors';
 import graaspChatbox from 'graasp-plugin-chatbox';
 import fileItemPlugin from 'graasp-plugin-file-item';
+import graaspItemH5P from 'graasp-plugin-h5p';
+import graaspHidden from 'graasp-plugin-hidden-items';
+import graaspInvitationsPlugin from 'graasp-plugin-invitations';
+import graaspPluginItemLikes from 'graasp-plugin-item-likes';
+import graaspItemLogin from 'graasp-plugin-item-login';
 import graaspItemPublishPlugin from 'graasp-plugin-item-publish';
-import {
-  ActionTaskManager,
-  ActionService,
-  BaseAction,
-  ActionHandlerInput,
-} from 'graasp-plugin-actions';
+import graaspItemZip from 'graasp-plugin-item-zip';
+import graaspRecycleBin from 'graasp-plugin-recycle-bin';
 import thumbnailsPlugin, {
   buildFilePathWithPrefix,
   THUMBNAIL_MIMETYPE,
 } from 'graasp-plugin-thumbnails';
-
+import graaspValidationPlugin from 'graasp-plugin-validation';
+
+import { IdParam, IdsParams, ParentIdParam } from '../../interfaces/requests';
 import {
-  MAX_TARGETS_FOR_MODIFY_REQUEST_W_RESPONSE,
+  APPS_JWT_SECRET,
+  APPS_PLUGIN,
+  APPS_PUBLISHER_ID,
+  APP_ITEMS_PREFIX,
+  AUTH_CLIENT_HOST,
+  CHATBOX_PLUGIN,
+  CLIENT_HOSTS,
+  EMBEDDED_LINK_ITEM_IFRAMELY_HREF_ORIGIN,
   EMBEDDED_LINK_ITEM_PLUGIN,
-  EMBEDDED_LINK_ITEM_IFRAMELY_HREF_ORIGIN,
-  GRAASP_ACTOR,
-  APPS_PLUGIN,
-  APPS_JWT_SECRET,
-  CHATBOX_PLUGIN,
-  WEBSOCKETS_PLUGIN,
-  S3_FILE_ITEM_PLUGIN_OPTIONS,
   FILES_PATH_PREFIX,
   FILE_ITEM_PLUGIN_OPTIONS,
+  GRAASP_ACTOR,
+  H5P_CONTENT_PLUGIN_OPTIONS,
+  H5P_PATH_PREFIX,
+  HIDDEN_TAG_ID,
+  IMAGE_CLASSIFIER_API,
+  ITEMS_ROUTE_PREFIX,
+  LOGIN_ITEM_TAG_ID,
+  MAX_TARGETS_FOR_MODIFY_REQUEST_W_RESPONSE,
+  PROTOCOL,
+  PUBLIC_TAG_ID,
+  PUBLISHED_TAG_ID,
+  S3_FILE_ITEM_PLUGIN_OPTIONS,
+  SAVE_ACTIONS,
   SERVICE_METHOD,
   THUMBNAILS_PATH_PREFIX,
-  ITEMS_ROUTE_PREFIX,
-  APP_ITEMS_PREFIX,
-  LOGIN_ITEM_TAG_ID,
   THUMBNAILS_ROUTE_PREFIX,
-  HIDDEN_TAG_ID,
-  SAVE_ACTIONS,
-  CLIENT_HOSTS,
-  IMAGE_CLASSIFIER_API,
-  PUBLIC_TAG_ID,
-  PUBLISHED_TAG_ID,
-  AUTH_CLIENT_HOST,
-  PROTOCOL,
-<<<<<<< HEAD
-  H5P_PATH_PREFIX,
-  H5P_CONTENT_PLUGIN_OPTIONS,
-=======
-  APPS_PUBLISHER_ID,
->>>>>>> d382ddd8
+  WEBSOCKETS_PLUGIN,
 } from '../../util/config';
-import { IdParam, IdsParams, ParentIdParam } from '../../interfaces/requests';
 // local
+import { PermissionLevel } from '../item-memberships/interfaces/item-membership';
 import {
+  copyMany,
+  copyOne,
+  create,
+  deleteMany,
+  deleteOne,
+  getChildren,
+  getDescendants,
+  getMany,
   getOne,
-  getMany,
-  getChildren,
-  create,
+  getOwn,
+  getShared,
+  moveMany,
+  moveOne,
+  updateMany,
   updateOne,
-  updateMany,
-  deleteOne,
-  deleteMany,
-  moveOne,
-  moveMany,
-  copyOne,
-  copyMany,
-  getShared,
-  getOwn,
-  getDescendants,
 } from './fluent-schema';
-import { TaskManager } from './task-manager';
+import { itemActionHandler } from './handler/item-action-handler';
+import { Item } from './interfaces/item';
 import { ItemTaskManager } from './interfaces/item-task-manager';
 import { Ordered } from './interfaces/requests';
+import { TaskManager } from './task-manager';
 import { registerItemWsHooks } from './ws/hooks';
-import { PermissionLevel } from '../item-memberships/interfaces/item-membership';
-import { Item } from './interfaces/item';
-import { itemActionHandler } from './handler/item-action-handler';
 
 const plugin: FastifyPluginAsync = async (fastify) => {
   const {
