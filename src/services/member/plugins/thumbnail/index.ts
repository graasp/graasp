import { StatusCodes } from 'http-status-codes';

import { fastifyMultipart } from '@fastify/multipart';
import { FastifyPluginAsyncTypebox } from '@fastify/type-provider-typebox';

import { MAX_THUMBNAIL_SIZE } from '@graasp/sdk';

import { resolveDependency } from '../../../../di/utils';
import { db } from '../../../../drizzle/db';
import { asDefined } from '../../../../utils/assertions';
<<<<<<< HEAD
import { isAuthenticated, matchOne, optionalIsAuthenticated } from '../../../auth/plugins/passport';
import { assertIsMember } from '../../../authentication';
import FileService from '../../../file/service';
=======
import { buildRepositories } from '../../../../utils/repositories';
import { isAuthenticated, optionalIsAuthenticated } from '../../../auth/plugins/passport';
import { matchOne } from '../../../authorization';
>>>>>>> 1fa42025
import { UploadEmptyFileError, UploadFileUnexpectedError } from '../../../file/utils/errors';
import { validatedMemberAccountRole } from '../../strategies/validatedMemberAccountRole';
import { download, upload } from './schemas';
import { MemberThumbnailService } from './service';
import { UploadFileNotImageError } from './utils/errors';

type GraaspThumbnailsOptions = {
  shouldRedirectOnDownload?: boolean;
  maxFileSize?: number; // max size for an uploaded file in bytes
};

const plugin: FastifyPluginAsyncTypebox<GraaspThumbnailsOptions> = async (fastify, options) => {
  const { maxFileSize = MAX_THUMBNAIL_SIZE } = options;
<<<<<<< HEAD
  const fileService = resolveDependency(FileService);
=======
  const { db } = fastify;
>>>>>>> 1fa42025
  const thumbnailService = resolveDependency(MemberThumbnailService);

  fastify.register(fastifyMultipart, {
    limits: {
      // fieldNameSize: 0,             // Max field name size in bytes (Default: 100 bytes).
      // fieldSize: 1000000,           // Max field value size in bytes (Default: 1MB).
      // fields: 5, // Max number of non-file fields (Default: Infinity).
      // allow some fields for app data and app setting
      fileSize: maxFileSize, // For multipart forms, the max file size (Default: Infinity).
      files: 1, // Max number of file fields (Default: Infinity).
      // headerPairs: 2000             // Max number of header key=>value pairs (Default: 2000 - same as node's http).
    },
  });

  fastify.post(
    '/avatar',
    {
      schema: upload,
      preHandler: [isAuthenticated, matchOne(validatedMemberAccountRole)],
    },
    async (request, reply) => {
      const member = asDefined(request.user?.account);
      assertIsMember(member);
      return db
        .transaction(async (tx) => {
          // const files = request.files();
          // files are saved in temporary folder in disk, they are removed when the response ends
          // necessary to get file size -> can use stream busboy only otherwise
          const file = await request.file();
          if (!file) {
            throw new UploadEmptyFileError();
          }
          // check file is an image
          if (!file.mimetype.includes('image')) {
            throw new UploadFileNotImageError();
          }

          await thumbnailService.upload(tx, member, file.file);

          reply.status(StatusCodes.NO_CONTENT);
        })
        .catch((e) => {
          console.error(e);

          if (e.code) {
            throw e;
          }
          throw new UploadFileUnexpectedError(e);
        });
    },
  );

  fastify.get(
    '/:id/avatar/:size',
    {
      schema: download,
      preHandler: optionalIsAuthenticated,
    },
<<<<<<< HEAD
    async ({ params: { size, id: memberId }, query: { replyUrl } }, reply) => {
      const url = await thumbnailService.getUrl(db, {
=======
    async ({ user, params: { size, id: memberId } }, reply) => {
      const url = await thumbnailService.getUrl(user?.account, buildRepositories(), {
>>>>>>> 1fa42025
        memberId,
        size,
      });

      if (!url) {
        reply.status(StatusCodes.NO_CONTENT);
      } else {
        reply.status(StatusCodes.OK).send(url);
      }
    },
  );
};

export default plugin;<|MERGE_RESOLUTION|>--- conflicted
+++ resolved
@@ -8,15 +8,8 @@
 import { resolveDependency } from '../../../../di/utils';
 import { db } from '../../../../drizzle/db';
 import { asDefined } from '../../../../utils/assertions';
-<<<<<<< HEAD
 import { isAuthenticated, matchOne, optionalIsAuthenticated } from '../../../auth/plugins/passport';
 import { assertIsMember } from '../../../authentication';
-import FileService from '../../../file/service';
-=======
-import { buildRepositories } from '../../../../utils/repositories';
-import { isAuthenticated, optionalIsAuthenticated } from '../../../auth/plugins/passport';
-import { matchOne } from '../../../authorization';
->>>>>>> 1fa42025
 import { UploadEmptyFileError, UploadFileUnexpectedError } from '../../../file/utils/errors';
 import { validatedMemberAccountRole } from '../../strategies/validatedMemberAccountRole';
 import { download, upload } from './schemas';
@@ -30,11 +23,6 @@
 
 const plugin: FastifyPluginAsyncTypebox<GraaspThumbnailsOptions> = async (fastify, options) => {
   const { maxFileSize = MAX_THUMBNAIL_SIZE } = options;
-<<<<<<< HEAD
-  const fileService = resolveDependency(FileService);
-=======
-  const { db } = fastify;
->>>>>>> 1fa42025
   const thumbnailService = resolveDependency(MemberThumbnailService);
 
   fastify.register(fastifyMultipart, {
@@ -93,13 +81,8 @@
       schema: download,
       preHandler: optionalIsAuthenticated,
     },
-<<<<<<< HEAD
-    async ({ params: { size, id: memberId }, query: { replyUrl } }, reply) => {
+    async ({ params: { size, id: memberId } }, reply) => {
       const url = await thumbnailService.getUrl(db, {
-=======
-    async ({ user, params: { size, id: memberId } }, reply) => {
-      const url = await thumbnailService.getUrl(user?.account, buildRepositories(), {
->>>>>>> 1fa42025
         memberId,
         size,
       });
