import {
  ItemType,
  MAX_DESCENDANTS_FOR_COPY,
  MAX_DESCENDANTS_FOR_DELETE,
  MAX_DESCENDANTS_FOR_MOVE,
  MAX_NUMBER_OF_CHILDREN,
  PermissionLevel,
  PermissionLevelCompare,
  ResultOf,
  UUID,
} from '@graasp/sdk';

import {
  MemberCannotWriteItem,
  TooManyChildren,
  TooManyDescendants,
  UnauthorizedMember,
} from '../../utils/errors';
import HookManager from '../../utils/hook';
import { Repositories } from '../../utils/repositories';
import { filterOutItems, validatePermission } from '../authorization';
import { Actor, Member } from '../member/entities/member';
import { mapById } from '../utils';
import { Item } from './entities/Item';

export class ItemService {
  hooks = new HookManager<{
    create: { pre: { item: Partial<Item> }; post: { item: Item } };
    update: { pre: { item: Item }; post: { item: Item } };
    delete: { pre: { item: Item }; post: { item: Item } };
    copy: { pre: { original: Item }; post: { original: Item; copy: Item } };
    move: { pre: { source: Item }; post: { source: Item; destination: Item } };
  }>();

  async post(
    actor: Actor,
    repositories: Repositories,
    args: { item: Partial<Item>; parentId?: string },
  ) {
    if (!actor) {
      throw new UnauthorizedMember(actor);
    }

    const { itemRepository, itemMembershipRepository } = repositories;

    const { item, parentId } = args;
    let createdItem = itemRepository.create({ ...item, creator: actor });

<<<<<<< HEAD
    await this.hooks.runPostHooks('create', actor, repositories, { item: createdItem });
=======
    await this.hooks.runPreHooks('create', actor, repositories, { item });
>>>>>>> f8b0a02f

    let inheritedMembership;
    let parentItem: Item | undefined = undefined;
    // TODO: HOOK?
    // check permission over parent
    if (parentId) {
      parentItem = await itemRepository.get(parentId);
      await validatePermission(repositories, PermissionLevel.Write, actor, parentItem);
      inheritedMembership = await itemMembershipRepository.getInherited(parentItem, actor, true);

      if (parentItem.type !== ItemType.FOLDER) {
        throw new Error('ITEM NOT FOLDER'); // TODO
      }

      itemRepository.checkHierarchyDepth(parentItem);
      parentItem = parentItem as Item; // TODO: FolderItemType
      // check if there's too many children under the same parent
      const descendants = await itemRepository.getChildren(parentItem);
      if (descendants.length + 1 > MAX_NUMBER_OF_CHILDREN) {
        throw new TooManyChildren();
      }
    }

    createdItem = await itemRepository.post(item, actor, parentItem);

    // create membership if inherited is less than admin
    if (
      !inheritedMembership ||
      PermissionLevelCompare.lt(inheritedMembership?.permission, PermissionLevel.Admin)
    ) {
      await itemMembershipRepository.post({
        item: createdItem,
        member: actor,
        creator: actor,
        permission: PermissionLevel.Admin,
      });
    }
    return createdItem;
  }

  async get(
    actor: Actor,
    repositories: Repositories,
    id: string,
    permission: PermissionLevel = PermissionLevel.Read,
  ) {
    const item = await repositories.itemRepository.get(id);

    await validatePermission(repositories, permission, actor, item);

    return item;
  }

  async getMany(actor: Actor, repositories: Repositories, ids: string[]) {
    const { itemRepository } = repositories;
    const result = await itemRepository.getMany(ids);

    // check memberships
    // remove items if they do not have permissions
    for (const [id, item] of Object.entries(result.data)) {
      try {
        await validatePermission(repositories, PermissionLevel.Read, actor, item);
      } catch (e) {
        delete result.data[id];
        if (e instanceof Error) {
          result.errors.push(e);
        }
      }
    }
    return result;
  }

  async getOwn(actor: Actor, { itemRepository }: Repositories) {
    if (!actor) {
      throw new UnauthorizedMember(actor);
    }
    return itemRepository.getOwn(actor.id);
  }

  async getShared(actor: Actor, repositories: Repositories, permission?: PermissionLevel) {
    if (!actor) {
      throw new UnauthorizedMember(actor);
    }
    const { itemMembershipRepository } = repositories;
    const items = await itemMembershipRepository.getSharedItems(actor.id, permission);
    // TODO optimize?
    return filterOutItems(actor, repositories, items);
  }

  async getChildren(actor: Actor, repositories: Repositories, itemId: string, ordered?: boolean) {
    const { itemRepository } = repositories;
    const item = await this.get(actor, repositories, itemId);

    // TODO optimize?
    return filterOutItems(actor, repositories, await itemRepository.getChildren(item, ordered));
  }

  async getDescendants(actor: Actor, repositories: Repositories, itemId: UUID) {
    const { itemRepository } = repositories;
    const item = await this.get(actor, repositories, itemId);

    // TODO optimize?
    return filterOutItems(actor, repositories, await itemRepository.getDescendants(item));
  }

  async getParents(actor: Actor, repositories: Repositories, itemId: UUID) {
    const { itemRepository } = repositories;
    const item = await this.get(actor, repositories, itemId);

    // TODO optimize?
    const parents = await itemRepository.getAncestors(item);

    let lastIdx = parents.length;
    // filter out if does not have membership
    for (let i = 0; i < parents.length; i++) {
      try {
        await validatePermission(
          repositories,
          PermissionLevel.Read,
          actor,
          parents[parents.length - i],
        );
        lastIdx = i;
      } catch (e) {
        return parents.slice(parents.length - lastIdx, parents.length);
      }
    }
  }

  async patch(actor: Actor, repositories: Repositories, itemId: UUID, body: Partial<Item>) {
    if (!actor) {
      throw new UnauthorizedMember(actor);
    }

    const { itemRepository } = repositories;

    // check memberships
    const item = await itemRepository.get(itemId);
    await validatePermission(repositories, PermissionLevel.Write, actor, item);
    return itemRepository.patch(itemId, body);
  }

  async patchMany(
    actor: Actor,
    repositories: Repositories,
    itemIds: UUID[],
    body: Partial<Item>,
  ): Promise<ResultOf<Item>> {
    if (!actor) {
      throw new UnauthorizedMember(actor);
    }

    // TODO: extra + settings
    const ops = await Promise.all(
      itemIds.map(async (id) => this.patch(actor, repositories, id, body)),
    );

    return mapById({
      keys: itemIds,
      findElement: (id) => ops.find(({ id: thisId }) => id === thisId),
      buildError: (id) => new MemberCannotWriteItem(id),
    });
  }

  // QUESTION? DELETE BY PATH???
  async delete(actor: Actor, repositories: Repositories, itemId: UUID) {
    const { itemRepository } = repositories;
    // check memberships
    const item = await itemRepository.get(itemId, { withDeleted: true });
    await validatePermission(repositories, PermissionLevel.Admin, actor, item);

    // check how "big the tree is" below the item
    // we do not use checkNumberOfDescendants because we use descendants
    const descendants = await itemRepository.getDescendants(item);
    if (descendants.length > MAX_DESCENDANTS_FOR_DELETE) {
      throw new TooManyDescendants(itemId);
    }

    const items = [...descendants, item];
    await itemRepository.deleteMany(items.map((i) => i.id));

    // post hook
    for (const item of items) {
      await this.hooks.runPostHooks('delete', actor, repositories, { item });
    }

    return item;
  }

  // QUESTION? DELETE BY PATH???
  async deleteMany(actor: Actor, repositories: Repositories, itemIds: string[]) {
    if (!actor) {
      throw new UnauthorizedMember(actor);
    }

    const { itemRepository } = repositories;
    // check memberships
    // can get soft deleted items
    // QUESTION: move to recycle bin and the endpoint can only delete recycled items
    const { data: itemsMap } = await itemRepository.getMany(itemIds, {
      throwOnError: true,
      withDeleted: true,
    });
    const allItems = Object.values(itemsMap);

    // todo: optimize
    const allDescendants = await Promise.all(
      allItems.map(async (item) => {
        await validatePermission(repositories, PermissionLevel.Admin, actor, item);
        // check how "big the tree is" below the item
        // we do not use checkNumberOfDescendants because we use descendants
        const descendants = await itemRepository.getDescendants(item);
        if (descendants.length > MAX_DESCENDANTS_FOR_DELETE) {
          throw new TooManyDescendants(item.id);
        }
        return descendants;
      }),
    );

    const items = [...allDescendants.flat(), ...allItems];
    await itemRepository.deleteMany(items.map((i) => i.id));

    // post hook
    for (const item of items) {
      await this.hooks.runPostHooks('delete', actor, repositories, { item });
    }

    return allItems;
  }

  /////// -------- MOVE
  async move(actor: Actor, repositories: Repositories, itemId: UUID, toItemId?: UUID) {
    if (!actor) {
      throw new UnauthorizedMember(actor);
    }

    const { itemRepository } = repositories;
    // TODO: check memberships
    let parentItem;
    if (toItemId) {
      parentItem = await itemRepository.get(toItemId);
      await validatePermission(repositories, PermissionLevel.Write, actor, parentItem);
    }
    const item = await itemRepository.get(itemId);

    await validatePermission(repositories, PermissionLevel.Admin, actor, item);

    // check how "big the tree is" below the item
    await itemRepository.checkNumberOfDescendants(item, MAX_DESCENDANTS_FOR_MOVE);

    if (parentItem) {
      // check how deep (number of levels) the resulting tree will be
      const levelsToFarthestChild = await itemRepository.getNumberOfLevelsToFarthestChild(item);
      await itemRepository.checkHierarchyDepth(parentItem, levelsToFarthestChild);
    }

    await this._move(actor, repositories, item, parentItem);

    // TODO: optimize
    return itemRepository.get(itemId);
  }

  // TODO: optimize
  async moveMany(actor: Actor, repositories: Repositories, itemIds: string[], toItemId?: string) {
    if (!actor) {
      throw new UnauthorizedMember(actor);
    }

    const items = await Promise.all(
      itemIds.map((id) => this.move(actor, repositories, id, toItemId)),
    );
    return items;
  }

  /**
   * Does the work of moving the item and the necessary changes to all the item memberships
   * involved.
   *
   * `this.itemMembershipService.moveHousekeeping()` runs first because membership paths
   * are *automatically* updated (`ON UPDATE CASCADE`) with `this.itemService.move()` and the
   * "adjustments" need to be calculated before - considering the origin membership paths.
   *
   * * `inserts`' `itemPath`s already have the expected paths for the destination;
   * * `deletes`' `itemPath`s have the path changes after `this.itemService.move()`.
   */
  async _move(actor: Member, repositories: Repositories, item: Item, parentItem?: Item) {
    const { itemRepository, itemMembershipRepository } = repositories;
    // identify all the necessary adjustments to memberships
    // TODO: maybe this whole 'magic' should happen in a db procedure?
    const { inserts, deletes } = await itemMembershipRepository.moveHousekeeping(
      item,
      actor,
      parentItem,
    );

    await itemRepository.move(item, parentItem);

    // adjust memberships to keep the constraints
    if (inserts.length) {
      await itemMembershipRepository.createMany(inserts);
    }
    if (deletes.length) {
      await itemMembershipRepository.deleteMany(deletes);
    }
  }

  /////// -------- COPY
  async copy(actor: Actor, repositories: Repositories, itemId: UUID, args: { parentId?: UUID }) {
    if (!actor) {
      throw new UnauthorizedMember(actor);
    }

    const { itemRepository } = repositories;

    const item = await this.get(actor, repositories, itemId);

    // check how "big the tree is" below the item
    await itemRepository.checkNumberOfDescendants(item, MAX_DESCENDANTS_FOR_COPY);

    // TODO: check memberships
    let parentItem;
    if (args.parentId) {
      parentItem = await itemRepository.get(args.parentId);
      await validatePermission(repositories, PermissionLevel.Write, actor, parentItem);

      // check how deep (number of levels) the resulting tree will be
      const levelsToFarthestChild = await itemRepository.getNumberOfLevelsToFarthestChild(item);
      await itemRepository.checkHierarchyDepth(parentItem, levelsToFarthestChild);
    }

    // TODO: post hook - for loop on descendants
    await this.hooks.runPreHooks('copy', actor, repositories, { item });

    // TODO: args?
    const result = await itemRepository.copy(item, actor, parentItem);

    // TODO: post hook - for loop on descendants
    await this.hooks.runPostHooks('copy', actor, repositories, { original: item, copy: result });

    return result;
  }

  // TODO: optimize
  async copyMany(
    actor: Actor,
    repositories: Repositories,
    itemIds: string[],
    args: { parentId?: UUID },
  ) {
    const items = await Promise.all(
      itemIds.map(async (id) => this.copy(actor, repositories, id, args)),
    );
    return items;
  }
}

export default ItemService;<|MERGE_RESOLUTION|>--- conflicted
+++ resolved
@@ -44,13 +44,10 @@
     const { itemRepository, itemMembershipRepository } = repositories;
 
     const { item, parentId } = args;
+    
+    await this.hooks.runPreHooks('create', actor, repositories, { item });
+
     let createdItem = itemRepository.create({ ...item, creator: actor });
-
-<<<<<<< HEAD
-    await this.hooks.runPostHooks('create', actor, repositories, { item: createdItem });
-=======
-    await this.hooks.runPreHooks('create', actor, repositories, { item });
->>>>>>> f8b0a02f
 
     let inheritedMembership;
     let parentItem: Item | undefined = undefined;
@@ -88,6 +85,10 @@
         permission: PermissionLevel.Admin,
       });
     }
+
+
+    await this.hooks.runPostHooks('create', actor, repositories, { item: createdItem });
+    
     return createdItem;
   }
 
