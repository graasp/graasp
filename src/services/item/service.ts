--- conflicted
+++ resolved
@@ -23,6 +23,7 @@
 import {
   Item,
   ItemGeolocationRaw,
+  ItemMembershipRaw,
   ItemRaw,
   ItemTypeUnion,
   ItemWithCreator,
@@ -50,19 +51,11 @@
 import { ThumbnailService } from '../thumbnail/service';
 import { ItemWrapper, ItemWrapperService, PackedItem } from './ItemWrapper';
 import { BasicItemService } from './basic.service';
-import { IS_COPY_REGEX, MAX_COPY_SUFFIX_LENGTH } from './constants';
-<<<<<<< HEAD
+import { DEFAULT_ORDER, IS_COPY_REGEX, MAX_COPY_SUFFIX_LENGTH } from './constants';
 import { FolderItem, isItemType } from './discrimination';
-import { PartialItemGeolocation } from './plugins/geolocation/errors';
 import { ItemGeolocationRepository } from './plugins/geolocation/repository';
 import { ItemVisibilityRepository } from './plugins/itemVisibility/repository';
 import { ItemPublishedRepository } from './plugins/publication/published/itemPublished.repository';
-=======
-import { DEFAULT_ORDER, FolderItem, Item, isItemType } from './entities/Item';
-import { ItemGeolocation } from './plugins/geolocation/ItemGeolocation';
-import { ItemGeolocationRepository } from './plugins/geolocation/repository';
-import { ItemVisibility } from './plugins/itemVisibility/ItemVisibility';
->>>>>>> 1fa42025
 import { MeiliSearchWrapper } from './plugins/publication/published/plugins/search/meilisearch';
 import { ItemThumbnailService } from './plugins/thumbnail/service';
 import { ItemRepository } from './repository';
@@ -73,7 +66,6 @@
   private readonly log: BaseLogger;
   private readonly thumbnailService: ThumbnailService;
   private readonly meilisearchWrapper: MeiliSearchWrapper;
-<<<<<<< HEAD
   private readonly itemThumbnailService: ItemThumbnailService;
   private readonly itemMembershipRepository: ItemMembershipRepository;
   private readonly itemGeolocationRepository: ItemGeolocationRepository;
@@ -83,9 +75,6 @@
   private readonly itemWrapperService: ItemWrapperService;
   private readonly itemVisibilityRepository: ItemVisibilityRepository;
   public readonly basicItemService: BasicItemService;
-=======
-  protected readonly itemThumbnailService: ItemThumbnailService;
->>>>>>> 1fa42025
 
   hooks = new HookManager<{
     create: { pre: { item: Partial<Item> }; post: { item: Item } };
@@ -152,27 +141,16 @@
       thumbnail?: Readable;
       previousItemId?: Item['id'];
     },
-<<<<<<< HEAD
-  ) {
-    const { item, parentId, geolocation, thumbnail } = args;
-=======
   ): Promise<Item> {
     const { item, parentId, previousItemId, geolocation, thumbnail } = args;
 
     // item
     // take the first and (must be) the only item
-    const createdItems = await this.createItems(
+    const createdItems = await this.createItems(db, member, [item], parentId, previousItemId);
+
+    const [updatedItem] = await this.saveGeolocationsAndThumbnails(
+      db,
       member,
-      repositories,
-      [item],
-      parentId,
-      previousItemId,
-    );
->>>>>>> 1fa42025
-
-    const [updatedItem] = await this.saveGeolocationsAndThumbnails(
-      member,
-      repositories,
       [{ item, geolocation, thumbnail }],
       createdItems,
     );
@@ -180,66 +158,16 @@
     return updatedItem;
   }
 
-<<<<<<< HEAD
-    this.log.debug(`run prehook for ${item.name}`);
-    await this.hooks.runPreHooks('create', member, db, { item }, this.log);
-
-    let inheritedMembership;
-    let parentItem: Item | undefined = undefined;
-    // TODO: HOOK?
-    // check permission over parent
-    if (parentId) {
-      this.log.debug(`verify parent ${parentId} exists and has permission over it`);
-      parentItem = await this.basicItemService.get(db, member, parentId, PermissionLevel.Write);
-      inheritedMembership = await this.itemMembershipRepository.getInherited(
-        db,
-        parentItem.path,
-        member.id,
-        true,
-      );
-
-      // quick check, necessary for ts
-      if (parentItem.type !== ItemType.FOLDER) {
-        throw new ItemNotFolder(parentItem);
-      }
-
-      this.itemRepository.checkHierarchyDepth(parentItem);
-
-      // check if there's too many children under the same parent
-      const descendants = await this.itemRepository.getChildren(db, member, parentItem);
-      if (descendants.length + 1 > MAX_NUMBER_OF_CHILDREN) {
-        throw new TooManyChildren();
-      }
-
-      // no previous item adds at the beginning
-      if (!args.previousItemId) {
-        item.order = await this.itemRepository.getFirstOrderValue(db, parentItem.path);
-      }
-      // define order, from given previous item id if exists
-      else {
-        item.order = await this.itemRepository.getNextOrderCount(
-          db,
-          parentItem.path,
-          args.previousItemId,
-        );
-      }
-    }
-
-    this.log.debug(`create item ${item.name}`);
-    const createdItem = await this.itemRepository.addOne(db, {
-      item,
-      creator: member,
-=======
   /**
    * Post multiple items, with optional geolocations and thumbnails.
    */
   async postMany(
-    member: Member,
-    repositories: Repositories,
+    db: DBConnection,
+    member: MinimalMember,
     args: {
       items: {
         item: Partial<Item> & Pick<Item, 'name' | 'type'>;
-        geolocation?: Pick<ItemGeolocation, 'lat' | 'lng'>;
+        geolocation?: Pick<ItemGeolocationRaw, 'lat' | 'lng'>;
         thumbnail?: Readable;
       }[];
       parentId: string;
@@ -249,26 +177,25 @@
 
     // create items
     const itemsToInsert = inputItems.map((i) => i.item);
-    const createdItems = await this.createItems(member, repositories, itemsToInsert, parentId);
-
-    return this.saveGeolocationsAndThumbnails(member, repositories, inputItems, createdItems);
+    const createdItems = await this.createItems(db, member, itemsToInsert, parentId);
+
+    return this.saveGeolocationsAndThumbnails(db, member, inputItems, createdItems);
   }
 
   private async saveGeolocationsAndThumbnails(
-    member: Member,
-    repositories: Repositories,
+    db: DBConnection,
+    member: MinimalMember,
     inputItems: {
       item: Partial<Item> & Pick<Item, 'name' | 'type'>;
-      geolocation?: Pick<ItemGeolocation, 'lat' | 'lng'>;
       thumbnail?: Readable;
+      geolocation?: Pick<ItemGeolocationRaw, 'lat' | 'lng'>;
     }[],
     createdItems: Item[],
   ) {
-    const { itemGeolocationRepository } = repositories;
-
     // get the ordered items from the db
     // to get them in the same order as the input item array
-    const insertedItems = await repositories.itemRepository.getMany(
+    const insertedItems = await this.itemRepository.getMany(
+      db,
       createdItems.map((i) => i.id),
       { ordered: true },
     );
@@ -290,10 +217,10 @@
     }
 
     // register geolocations
-    await this.saveGeolocations(itemGeolocationRepository, geolocations);
+    await this.saveGeolocations(this.itemGeolocationRepository, geolocations);
 
     // upload thumbnails
-    return this.uploadThumbnails(member, repositories, createdItems, thumbnails);
+    return this.uploadThumbnails(db, member, createdItems, thumbnails);
   }
 
   /**
@@ -303,8 +230,8 @@
    * @returns An unordered list of inserted items
    */
   private async createItems(
-    member: Member,
-    repositories: Repositories,
+    db: DBConnection,
+    member: MinimalMember,
     items: (Partial<Item> & Pick<Item, 'name' | 'type'>)[],
     parentId?: string,
     previousItemId?: string,
@@ -318,19 +245,13 @@
 
     let createdItems: Item[];
     if (parentId) {
-      createdItems = await this.createItemsWithParent(
-        member,
-        repositories,
-        items,
-        parentId,
-        previousItemId,
-      );
+      createdItems = await this.createItemsWithParent(db, member, items, parentId, previousItemId);
     } else {
-      createdItems = await this.createItemsAndMemberships(member, repositories, items, null);
+      createdItems = await this.createItemsAndMemberships(db, member, items, null);
     }
 
     // index the items for search
-    this.indexItemsForSearch(createdItems, repositories);
+    this.indexItemsForSearch(db, createdItems);
 
     return createdItems;
   }
@@ -341,17 +262,16 @@
    * @returns An unordered list of inserted items
    */
   private async createItemsWithParent(
+    db: DBConnection,
     member: Member,
-    repositories: Repositories,
     items: (Partial<Item> & Pick<Item, 'name' | 'type'>)[],
     parentId: string,
     previousItemId?: string,
   ) {
-    const { itemRepository, itemMembershipRepository } = repositories;
-
     this.log.debug(`verify parent ${parentId} exists and the member has permission over it`);
-    const parentItem = await this.get(member, repositories, parentId, PermissionLevel.Write);
-    const inheritedMembership = await itemMembershipRepository.getInherited(
+    const parentItem = await this.get(db, member, parentId, PermissionLevel.Write);
+    const inheritedMembership = await this.itemMembershipRepository.getInherited(
+      db,
       parentItem.path,
       member.id,
       true,
@@ -362,10 +282,10 @@
       throw new ItemNotFolder(parentItem);
     }
 
-    itemRepository.checkHierarchyDepth(parentItem);
+    this.itemRepository.checkHierarchyDepth(parentItem);
 
     // check if there's too many children under the same parent
-    const descendants = await itemRepository.getChildren(member, parentItem);
+    const descendants = await this.itemRepository.getChildren(db, member, parentItem);
     if (descendants.length + items.length > MAX_NUMBER_OF_CHILDREN) {
       throw new TooManyChildren();
     }
@@ -374,9 +294,9 @@
     // else define order from given previous item id
     let order;
     if (!previousItemId) {
-      order = await repositories.itemRepository.getFirstOrderValue(parentItem.path);
+      order = await this.itemRepository.getFirstOrderValue(parentItem.path);
     } else {
-      order = await repositories.itemRepository.getNextOrderCount(parentItem.path, previousItemId);
+      order = await this.itemRepository.getNextOrderCount(parentItem.path, previousItemId);
     }
     for (let i = 0; i < items.length; i++) {
       items[i] = { ...items[i], order };
@@ -384,17 +304,16 @@
     }
 
     const createdItems = await this.createItemsAndMemberships(
+      db,
       member,
-      repositories,
       items,
       inheritedMembership,
->>>>>>> 1fa42025
       parentItem,
     );
 
     // rescale the item ordering, if there's more than one item
     if (items.length > 1) {
-      repositories.itemRepository.rescaleOrder(member, parentItem);
+      this.itemRepository.rescaleOrder(db, member, parentItem);
     }
 
     return createdItems;
@@ -405,16 +324,14 @@
    * @returns An unordered list of inserted items
    */
   private async createItemsAndMemberships(
-    member: Member,
-    repositories: Repositories,
+    db: DBConnection,
+    member: MinimalMember,
     items: (Partial<Item> & Pick<Item, 'name' | 'type'>)[],
-    inheritedMembership: ItemMembership | null,
+    inheritedMembership: ItemMembershipRaw | null,
     parentItem?: Item,
   ) {
-    const { itemRepository, itemMembershipRepository } = repositories;
-
     this.log.debug(`create items ${items.map((item) => item.name)}`);
-    const createdItems = await itemRepository.addMany(items, member, parentItem);
+    const createdItems = await this.itemRepository.addMany(items, member, parentItem);
     this.log.debug(`items ${items.map((item) => item.name)} are created: ${createdItems}`);
 
     // create membership if inherited is less than admin
@@ -422,14 +339,6 @@
       !inheritedMembership ||
       PermissionLevelCompare.lt(inheritedMembership?.permission, PermissionLevel.Admin)
     ) {
-<<<<<<< HEAD
-      this.log.debug(`create membership for ${createdItem.id}`);
-      await this.itemMembershipRepository.addOne(db, {
-        itemPath: createdItem.path,
-        accountId: member.id,
-        creatorId: member.id,
-        permission: PermissionLevel.Admin,
-=======
       this.log.debug(`create membership for ${createdItems.map((item) => item.id)}`);
       const memberships = createdItems.map((item) => {
         return {
@@ -438,29 +347,10 @@
           creatorId: member.id,
           permission: PermissionLevel.Admin,
         };
->>>>>>> 1fa42025
       });
-      await itemMembershipRepository.addMany(memberships);
-    }
-
-<<<<<<< HEAD
-    this.log.debug(`run posthook for ${createdItem.id}`);
-    await this.hooks.runPostHooks('create', member, db, { item: createdItem }, this.log);
-
-    // geolocation
-    if (geolocation) {
-      await this.itemGeolocationRepository.put(db, createdItem.path, geolocation);
-    }
-
-    // thumbnail
-    if (thumbnail) {
-      await this.thumbnailService.upload(member, createdItem.id, thumbnail);
-      await this.patch(db, member, createdItem.id, {
-        settings: { hasThumbnail: true },
-      });
-      // set in the item
-      createdItem.settings = { hasThumbnail: true };
-=======
+      await this.itemMembershipRepository.addMany(db, memberships);
+    }
+
     return createdItems;
   }
 
@@ -470,7 +360,7 @@
    */
   private async saveGeolocations(
     itemGeolocationRepository: ItemGeolocationRepository,
-    geolocations: { [key: string]: Pick<ItemGeolocation, 'lat' | 'lng'> },
+    geolocations: { [key: string]: Pick<ItemGeolocationRaw, 'lat' | 'lng'> },
   ) {
     return Promise.all(
       Object.keys(geolocations).map(async (itemPath) => {
@@ -488,8 +378,8 @@
    * @returns Items with updated `hasThumbnail` property
    */
   private async uploadThumbnails(
-    member: Member,
-    repositories: Repositories,
+    db: DBConnection,
+    member: MinimalMember,
     createdItems: Item[],
     thumbnails: { [key: string]: Readable },
   ): Promise<Item[]> {
@@ -498,7 +388,7 @@
         const thumbnail = thumbnails[item.id];
         if (thumbnail) {
           await this.thumbnailService.upload(member, item.id, thumbnail);
-          return this.patch(member, repositories, item.id, {
+          return this.patch(db, member, item.id, {
             settings: { hasThumbnail: true },
           });
         } else {
@@ -511,20 +401,19 @@
   /**
    * Index items for meilisearch.
    */
-  private async indexItemsForSearch(items: Item[], repositories: Repositories) {
+  private async indexItemsForSearch(db: DBConnection, items: Item[]) {
     try {
       // Check if the item is published (or has published parent)
-      const { data: publishedInfo } = await repositories.itemPublishedRepository.getForItems(items);
+      const { data: publishedInfo } = await this.itemPublishedRepository.getForItems(db, items);
 
       if (publishedInfo.length) {
         return;
       }
 
       // update index
-      await this.meilisearchWrapper.index(Object.values(publishedInfo), repositories);
+      await this.meilisearchWrapper.index(db, Object.values(publishedInfo));
     } catch (e) {
       this.log.error('Error during indexation, Meilisearch may be down');
->>>>>>> 1fa42025
     }
   }
 
