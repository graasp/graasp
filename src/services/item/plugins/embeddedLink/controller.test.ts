--- conflicted
+++ resolved
@@ -12,14 +12,9 @@
   mockAuthenticate,
   unmockAuthenticate,
 } from '../../../../../test/app';
-<<<<<<< HEAD
-=======
-import { AppDataSource } from '../../../../plugins/datasource';
 import { assertIsDefined } from '../../../../utils/assertions';
->>>>>>> 1fa42025
 import { EMBEDDED_LINK_ITEM_IFRAMELY_HREF_ORIGIN } from '../../../../utils/config';
 import { saveMember } from '../../../member/test/fixtures/members';
-import { EmbeddedLinkItem, Item } from '../../entities/Item';
 import { ItemTestUtils } from '../../test/fixtures/items';
 import { FETCH_RESULT, METADATA } from './test/fixtures';
 
