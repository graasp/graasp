--- conflicted
+++ resolved
@@ -1,36 +1,18 @@
 import { FastifyPluginAsyncTypebox } from '@fastify/type-provider-typebox';
 
 import { resolveDependency } from '../../../../di/utils';
-import { DBConnection, db } from '../../../../drizzle/db';
-import { Item } from '../../../../drizzle/types';
-import { AuthenticatedUser } from '../../../../types';
+import { db } from '../../../../drizzle/db';
 import { asDefined } from '../../../../utils/assertions';
-<<<<<<< HEAD
 import { isAuthenticated, matchOne } from '../../../auth/plugins/passport';
 import { assertIsMember } from '../../../authentication';
 import { validatedMemberAccountRole } from '../../../member/strategies/validatedMemberAccountRole';
-import { isItemType } from '../../discrimination';
-import { ItemService } from '../../service';
 import { ActionItemService } from '../action/action.service';
-=======
-import { buildRepositories } from '../../../../utils/repositories';
-import { isAuthenticated } from '../../../auth/plugins/passport';
-import { matchOne } from '../../../authorization';
-import { assertIsMember } from '../../../member/entities/member';
-import { validatedMemberAccountRole } from '../../../member/strategies/validatedMemberAccountRole';
-import { ActionItemService } from '../action/service';
->>>>>>> 1fa42025
 import { createLink, getLinkMetadata, updateLink } from './schemas';
 import { EmbeddedLinkItemService } from './service';
 import { ensureProtocol } from './utils';
 
 const plugin: FastifyPluginAsyncTypebox = async (fastify) => {
-<<<<<<< HEAD
   const { log } = fastify;
-  const itemService = resolveDependency(ItemService);
-=======
-  const { db, log } = fastify;
->>>>>>> 1fa42025
   const embeddedLinkService = resolveDependency(EmbeddedLinkItemService);
   const actionItemService = resolveDependency(ActionItemService);
 
@@ -104,43 +86,6 @@
       });
     },
   );
-<<<<<<< HEAD
-
-  // necessary for legacy POST /items to work with links
-  // remove when POST /items is removed
-  // register pre create handler to pre fetch link metadata
-  const hook = async (_actor: AuthenticatedUser, _db: DBConnection, { item }: { item: Item }) => {
-    // if the extra is undefined or it does not contain the embedded link extra key, exit
-    if (!item.extra || (item && !isItemType(item, ItemType.LINK))) {
-      return;
-    }
-    const { embeddedLink } = item.extra;
-
-    const { url } = embeddedLink;
-    const { description, html, thumbnails, icons } = await embeddedLinkService.getLinkMetadata(url);
-
-    if (description) {
-      embeddedLink.description = description;
-    }
-    if (html) {
-      embeddedLink.html = html;
-    }
-
-    embeddedLink.thumbnails = thumbnails;
-    embeddedLink.icons = icons;
-
-    // default settings
-    item.settings = {
-      showLinkButton: true,
-      showLinkIframe: false,
-      ...(item.settings ?? {}),
-    };
-  };
-
-  itemService.hooks.setPreHook('create', hook);
-  itemService.hooks.setPreHook('update', hook);
-=======
->>>>>>> 1fa42025
 };
 
 export default plugin;