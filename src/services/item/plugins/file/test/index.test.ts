import { NotFound } from '@aws-sdk/client-s3';
<<<<<<< HEAD
import { inArray } from 'drizzle-orm';
=======
import assert from 'assert';
>>>>>>> 1fa42025
import FormData from 'form-data';
import fs from 'fs';
import { ReasonPhrases, StatusCodes } from 'http-status-codes';
import path from 'path';

import { FastifyInstance } from 'fastify';

import {
  DescriptionPlacement,
  HttpMethod,
  ItemType,
  MaxWidth,
  PermissionLevel,
  S3FileItemExtra,
} from '@graasp/sdk';

import build, {
  clearDatabase,
  mockAuthenticate,
  unmockAuthenticate,
} from '../../../../../../test/app';
import { MULTIPLE_ITEMS_LOADING_TIME } from '../../../../../../test/constants';
<<<<<<< HEAD
import { db } from '../../../../../drizzle/db';
import { Item } from '../../../../../drizzle/types';
=======
import { buildFile, seedFromJson } from '../../../../../../test/mocks/seed';
import { AppDataSource } from '../../../../../plugins/datasource';
>>>>>>> 1fa42025
import {
  FILE_ITEM_TYPE,
  ITEMS_ROUTE_PREFIX,
  S3_FILE_ITEM_PLUGIN,
} from '../../../../../utils/config';
import { MemberCannotAccess, MemberCannotWriteItem } from '../../../../../utils/errors';
import {
  DownloadFileInvalidParameterError,
  DownloadFileUnexpectedError,
  S3FileNotFound,
  UploadEmptyFileError,
  UploadFileUnexpectedError,
} from '../../../../file/utils/errors';
import { ItemTestUtils, expectItem, expectManyItems } from '../../../../item/test/fixtures/items';
import { saveMember } from '../../../../member/test/fixtures/members';
import { ThumbnailSizeFormat } from '../../../../thumbnail/constants';
import { setItemPublic } from '../../itemVisibility/test/fixtures';
import { DEFAULT_MAX_STORAGE } from '../utils/constants';
import { StorageExceeded } from '../utils/errors';

// TODO: LOCAL FILE TESTS

const testUtils = new ItemTestUtils();
const itemMembershipRawRepository = AppDataSource.getRepository(ItemMembership);
const itemRawRepository = AppDataSource.getRepository(Item);

const deleteObjectMock = jest.fn(async () => console.debug('deleteObjectMock'));
const copyObjectMock = jest.fn(async () => console.debug('copyObjectMock'));
const headObjectMock = jest.fn(async () => ({ ContentLength: 10 }));
const uploadDoneMock = jest.fn(async () => console.debug('aws s3 storage upload'));

const MOCK_SIGNED_URL = 'signed-url';
jest.mock('@aws-sdk/client-s3', () => {
  return {
    GetObjectCommand: jest.fn(),
    NotFound: jest.fn(() => ({ name: 'NotFound' })),
    S3: function () {
      return {
        copyObject: copyObjectMock,
        deleteObject: deleteObjectMock,
        headObject: headObjectMock,
      };
    },
  };
});
jest.mock('@aws-sdk/s3-request-presigner', () => {
  const getSignedUrl = jest.fn(async () => MOCK_SIGNED_URL);
  return {
    getSignedUrl,
  };
});
jest.mock('@aws-sdk/lib-storage', () => {
  return {
    Upload: jest.fn().mockImplementation(() => {
      return {
        done: uploadDoneMock,
      };
    }),
  };
});

// we need a different form data for each test
const createFormData = (form = new FormData(), filepath: string = './fixtures/image.png') => {
  form.append('myfile', fs.createReadStream(path.resolve(__dirname, filepath)));

  return form;
};

describe('File Item routes tests', () => {
  let app: FastifyInstance;
  let actor;

  beforeAll(async () => {
    ({ app } = await build({ member: null }));
  });

  afterAll(async () => {
    await clearDatabase(app.db);
    app.close();
  });

  afterEach(async () => {
    jest.clearAllMocks();
    actor = null;
    unmockAuthenticate();
  });

  describe('POST /upload', () => {
    it('Throws if signed out', async () => {
      const form = createFormData();

      const response = await app.inject({
        method: HttpMethod.Post,
        url: '/items/upload',
        payload: form,
        headers: form.getHeaders(),
      });

      expect(response.statusCode).toBe(StatusCodes.UNAUTHORIZED);
    });

    describe('Signed In', () => {
      describe('Without error', () => {
        beforeEach(async () => {
          actor = await saveMember();
          mockAuthenticate(actor);
        });

        it('Upload successfully one file', async () => {
          const form = createFormData();

          const response = await app.inject({
            method: HttpMethod.Post,
            url: `${ITEMS_ROUTE_PREFIX}/upload`,
            payload: form,
            headers: form.getHeaders(),
          });
          // check response value
          const [newItem] = Object.values(response.json().data) as Item[];
          expect(response.statusCode).toBe(StatusCodes.OK);

          // check item exists in db
          const item = await testUtils.rawItemRepository.findOneBy({ type: FILE_ITEM_TYPE });
          expectItem(item, newItem);

          // s3 upload function: We expect on image AND the thumbnails
          expect(uploadDoneMock).toHaveBeenCalledTimes(
            Object.entries(ThumbnailSizeFormat).length + 1,
          );

          // check file properties
          // TODO: more precise check
          expect(item?.extra[FILE_ITEM_TYPE]).toBeTruthy();

          // a membership is created for this item
          const membership = await itemMembershipRawRepository.findOneBy({
            item: { id: newItem.id },
          });
          expect(membership?.permission).toEqual(PermissionLevel.Admin);
        });

        it('Upload successfully one pdf file with thumbnail', async () => {
          const form = createFormData(new FormData(), './fixtures/blank.pdf');

          const response = await app.inject({
            method: HttpMethod.Post,
            url: `${ITEMS_ROUTE_PREFIX}/upload`,
            payload: form,
            headers: form.getHeaders(),
          });
          // check response value
          const [newItem] = Object.values(response.json().data) as Item[];
          expect(response.statusCode).toBe(StatusCodes.OK);

          // check item exists in db
          const item = await testUtils.rawItemRepository.findOneBy({ id: newItem.id });
          expectItem(item, newItem);

          // s3 upload function: We expect on pdf and the thumbnails
          expect(uploadDoneMock).toHaveBeenCalledTimes(
            Object.entries(ThumbnailSizeFormat).length + 1,
          );
          expect(item?.extra[FILE_ITEM_TYPE]).toBeTruthy();
        });

        it('Upload successfully many files', async () => {
          const form = createFormData();
          const form1 = createFormData(form);

          const response = await app.inject({
            method: HttpMethod.Post,
            url: `${ITEMS_ROUTE_PREFIX}/upload`,
            payload: form1,
            headers: form1.getHeaders(),
          });

          // check response value
          const items = Object.values(response.json().data) as Item[];
          expect(response.statusCode).toBe(StatusCodes.OK);

          // check item exists in db
          const newItems = await db.query.itemsRaw.findMany({
            where: inArray(
              itemsRaw.id,
              items.map(({ id }) => id),
            ),
          });
          expectManyItems(items, newItems);

          // s3 upload function: We expect on image AND the thumbnails
          expect(uploadDoneMock).toHaveBeenCalledTimes(
            Object.entries(ThumbnailSizeFormat).length * 2 + 2,
          );

          // check file properties
          // TODO: more precise check
          for (const item of newItems) {
            expect(item?.extra[FILE_ITEM_TYPE]).toBeTruthy();
          }
          // a membership is created for this item
          const memberships = await db.query.itemMemberships.findBy({
            where: inArray(
              itemMemberships.itemPath,
              items.map(({ path }) => path),
            ),
          });
          for (const m of memberships) {
            expect(m?.permission).toEqual(PermissionLevel.Admin);
          }
        });

        it('Upload successfully one file in parent', async () => {
          const { item: parentItem } = await testUtils.saveItemAndMembership({ member: actor });
          const form = createFormData();
          const response = await app.inject({
            method: HttpMethod.Post,
            url: `${ITEMS_ROUTE_PREFIX}/upload?id=${parentItem.id}`,
            payload: form,
            headers: form.getHeaders(),
          });

          // check response value
          const [newItem] = Object.values(response.json().data) as Item[];
          expect(response.statusCode).toBe(StatusCodes.OK);

          // check item exists in db
          const item = await testUtils.rawItemRepository.findOneBy({ id: newItem.id });
          expectItem(item, newItem);

          // s3 upload function: We expect on image AND the thumbnails
          expect(uploadDoneMock).toHaveBeenCalledTimes(
            Object.entries(ThumbnailSizeFormat).length + 1,
          );

          // check file properties
          // TODO: more precise check
          expect(item?.extra[FILE_ITEM_TYPE]).toBeTruthy();
          expect(item?.path).toContain(parentItem.path);

          // a membership is not created for new item because it inherits parent
          const membership = await itemMembershipRawRepository.findOneBy({
            item: { id: newItem.id },
          });
          expect(membership).toBeNull();
        });

        it('Upload several files with one H5P file', async () => {
          const form = createFormData();
          form.append(
            'H5PFile',
            fs.createReadStream(path.resolve(__dirname, './fixtures/dummy.h5p')),
          );

          const response = await app.inject({
            method: HttpMethod.Post,
            url: `${ITEMS_ROUTE_PREFIX}/upload`,
            payload: form,
            headers: form.getHeaders(),
          });

          // check the response value
          expect(response.statusCode).toBe(StatusCodes.OK);
          const newItems = Object.values(response.json().data) as Item[];
          expect(newItems.length).toBe(2);

          // check that both items exist in db and that their types are correctly interpreted
          const imageItem = await testUtils.rawItemRepository.findOneBy({ id: newItems[0].id });
          expectItem(imageItem, newItems[0]);
          if (S3_FILE_ITEM_PLUGIN) {
            expect(imageItem?.type).toEqual(ItemType.S3_FILE);
          } else {
            expect(imageItem?.type).toEqual(ItemType.LOCAL_FILE);
          }

          const h5pItem = await testUtils.rawItemRepository.findOneBy({ id: newItems[1].id });
          expectItem(h5pItem, newItems[1]);
          expect(h5pItem?.type).toBe(ItemType.H5P);
        });

        it('Cannot upload in parent with read rights', async () => {
          const member = await saveMember();
          const { item: parentItem } = await testUtils.saveItemAndMembership({
            member: actor,
            permission: PermissionLevel.Read,
            creator: member,
          });
          const form = createFormData();

          const response = await app.inject({
            method: HttpMethod.Post,
            url: `${ITEMS_ROUTE_PREFIX}/upload?id=${parentItem.id}`,
            payload: form,
            headers: form.getHeaders(),
          });

          expect(response.json()).toMatchObject(new MemberCannotWriteItem(expect.anything()));

          // s3 upload function
          expect(uploadDoneMock).not.toHaveBeenCalled();
        });

        it('Cannot upload with storage exceeded', async () => {
          const form = createFormData();
          const { item } = await testUtils.saveItemAndMembership({
            member: actor,
            item: {
              type: ItemType.S3_FILE,
              extra: { [ItemType.S3_FILE]: { size: DEFAULT_MAX_STORAGE + 1 } } as S3FileItemExtra,
            },
          });

          const response = await app.inject({
            method: HttpMethod.Post,
            url: `${ITEMS_ROUTE_PREFIX}/upload`,
            payload: form,
            headers: form.getHeaders(),
          });

          expect(response.json().errors[0]).toMatchObject(new StorageExceeded(expect.anything()));

          // check previous item still exists in db
          const items = await testUtils.rawItemRepository.findBy({ id: item.id });
          expect(items).toHaveLength(1);
        });

        it('Cannot upload empty file', async () => {
          headObjectMock.mockImplementation(async () => ({ ContentLength: 0 }));
          const form = new FormData();
          form.append(
            'myfile',
            fs.createReadStream(path.resolve(__dirname, './fixtures/emptyFile')),
          );

          const response = await app.inject({
            method: HttpMethod.Post,
            url: `${ITEMS_ROUTE_PREFIX}/upload`,
            payload: form,
            headers: form.getHeaders(),
          });

          expect(response.json().errors[0].message).toEqual(new UploadEmptyFileError().message);
          expect(deleteObjectMock).toHaveBeenCalled();
        });
      });

      describe('With error', () => {
        it('Check rollback if one file fails, keep one successful file', async () => {
          // this simulates an empty file among 2 files -> that triggers an error
          headObjectMock
            .mockResolvedValueOnce({ ContentLength: 0 })
            .mockResolvedValueOnce({ ContentLength: 10 });

          const form = new FormData();
          form.append(
            'myfile',
            fs.createReadStream(path.resolve(__dirname, './fixtures/emptyFile')),
          );

          const form1 = createFormData(form);

          actor = await saveMember();
          mockAuthenticate(actor);
          const response = await app.inject({
            method: HttpMethod.Post,
            url: `${ITEMS_ROUTE_PREFIX}/upload`,
            payload: form1,
            headers: form1.getHeaders(),
          });

          expect(response.statusCode).toEqual(StatusCodes.OK);
          // upload 2 files and one set of thumbnails
          expect(uploadDoneMock).toHaveBeenCalledTimes(
            Object.values(ThumbnailSizeFormat).length + 2,
          );
          expect(deleteObjectMock).toHaveBeenCalledTimes(1);

          // one empty file error
          expect(response.json().errors[0].message).toEqual(new UploadEmptyFileError().message);

          // one file has been uploaded
          expect(Object.entries(response.json().data)).toHaveLength(1);

          // check item exists in db
          const item = await testUtils.rawItemRepository.findOneBy({ type: FILE_ITEM_TYPE });
          // eslint-disable-next-line @typescript-eslint/no-non-null-assertion
          expect(item!.type).toEqual(ItemType.S3_FILE);
        });
        it('Gracefully fails if s3 upload throws', async () => {
          uploadDoneMock.mockImplementation(() => {
            throw new Error('putObject throws');
          });

          actor = await saveMember();
          mockAuthenticate(actor);
          const form = createFormData();

          const response = await app.inject({
            method: HttpMethod.Post,
            url: `${ITEMS_ROUTE_PREFIX}/upload`,
            payload: form,
            headers: form.getHeaders(),
          });

          expect(response.json().errors[0]).toMatchObject(
            new UploadFileUnexpectedError(expect.anything()),
          );
        });
      });
    });
  });

  describe('GET /download', () => {
    describe('Sign out', () => {
      let item, member;

      beforeEach(async () => {
        member = await saveMember();
        ({ item } = await testUtils.saveItemAndMembership({
          item: { type: ItemType.S3_FILE },
          member,
        }));
      });

      it('Throws if signed out and item is private', async () => {
        const response = await app.inject({
          method: HttpMethod.Get,
          url: `${ITEMS_ROUTE_PREFIX}/${item.id}/download`,
        });

        expect(response.json()).toMatchObject(new MemberCannotAccess(expect.anything()));
      });

      it('Download public file item', async () => {
        await setItemPublic(item, member);

        const response = await app.inject({
          method: HttpMethod.Get,
          url: `${ITEMS_ROUTE_PREFIX}/${item.id}/download`,
        });

        expect(response.statusCode).toBe(StatusCodes.OK);
        expect(response.body).toBe(MOCK_SIGNED_URL);
      });
    });

    describe('Signed In', () => {
      let item;

      beforeEach(async () => {
        actor = await saveMember();
        mockAuthenticate(actor);
        ({ item } = await testUtils.saveItemAndMembership({
          item: { type: ItemType.S3_FILE },
          member: actor,
        }));
      });
      describe('Without error', () => {
        it('Return file url of item', async () => {
          const response = await app.inject({
            method: HttpMethod.Get,
            url: `${ITEMS_ROUTE_PREFIX}/${item.id}/download`,
          });

          expect(response.statusCode).toBe(StatusCodes.OK);
          expect(response.body).toBe(MOCK_SIGNED_URL);
        });

        it('Cannot download without rights', async () => {
          const member = await saveMember();
          const { item: someItem } = await testUtils.saveItemAndMembership({
            member,
          });

          const response = await app.inject({
            method: HttpMethod.Get,
            url: `${ITEMS_ROUTE_PREFIX}/${someItem.id}/download`,
          });

          expect(response.json()).toMatchObject(new MemberCannotAccess(expect.anything()));
        });

        it('Cannot download non-file item', async () => {
          const { item: someItem } = await testUtils.saveItemAndMembership({
            member: actor,
          });

          const response = await app.inject({
            method: HttpMethod.Get,
            url: `${ITEMS_ROUTE_PREFIX}/${someItem.id}/download`,
          });

          expect(response.json()).toMatchObject(
            JSON.parse(JSON.stringify(new DownloadFileInvalidParameterError())),
          );
        });
      });

      describe('With error', () => {
        it('Gracefully fails if s3 headObject throws', async () => {
          headObjectMock.mockImplementation(() => {
            throw new Error('headObject throws');
          });

          const response = await app.inject({
            method: HttpMethod.Get,
            url: `${ITEMS_ROUTE_PREFIX}/${item.id}/download`,
          });

          // we want the download file to wrap the error
          expect(response.json()).toMatchObject(new DownloadFileUnexpectedError(expect.anything()));
        });
        it('Gracefully fails if s3 returns NotFound error', async () => {
          headObjectMock.mockImplementation(() => {
            throw new NotFound({ message: 'hello', $metadata: {} });
          });

          const response = await app.inject({
            method: HttpMethod.Get,
            url: `${ITEMS_ROUTE_PREFIX}/${item.id}/download`,
          });

          // we want the download file to wrap the error
          expect(response.json()).toMatchObject(new S3FileNotFound(expect.anything()));
        });
      });
    });
  });

  describe('Edit file - PATCH /items/id', () => {
    let item, actor;

    beforeEach(async () => {
      actor = await saveMember();
      mockAuthenticate(actor);
      ({ item } = await testUtils.saveItemAndMembership({
        item: { type: ItemType.S3_FILE },
        member: actor,
      }));
    });

    it('Edit name for file item', async () => {
      const response = await app.inject({
        method: HttpMethod.Patch,
        url: `${ITEMS_ROUTE_PREFIX}/${item.id}`,
        payload: { name: 'newName' },
      });
      expect(response.json().name).toEqual('newName');
    });

    it('Edit file item altText', async () => {
      const response = await app.inject({
        method: HttpMethod.Patch,
        url: `${ITEMS_ROUTE_PREFIX}/${item.id}`,
        payload: { extra: { [FILE_ITEM_TYPE]: { altText: 'new name' } } },
      });
      expect(response.json().extra[FILE_ITEM_TYPE].altText).toEqual('new name');
    });

    it('Edit file item maxWidth', async () => {
      const response = await app.inject({
        method: HttpMethod.Patch,
        url: `${ITEMS_ROUTE_PREFIX}/${item.id}`,
        payload: { settings: { maxWidth: MaxWidth.Small } },
      });
      expect(response.json().settings.maxWidth).toEqual(MaxWidth.Small);
    });

    it('Cannot edit another file item field', async () => {
      const response = await app.inject({
        method: HttpMethod.Patch,
        url: `${ITEMS_ROUTE_PREFIX}/${item.id}`,
        payload: { extra: { [FILE_ITEM_TYPE]: { size: 10 } } },
      });
      expect(response.statusCode).toEqual(StatusCodes.BAD_REQUEST);
    });
  });

  describe('Hooks', () => {
    beforeEach(async () => {
      actor = await saveMember();
      mockAuthenticate(actor);
    });
    describe('Delete Post Hook', () => {
      it('Do not trigger file delete if item is not a file item', async () => {
        const { item } = await testUtils.saveItemAndMembership({ member: actor });
        await app.inject({
          method: HttpMethod.Delete,
          url: `${ITEMS_ROUTE_PREFIX}?id=${item.id}`,
        });

        await new Promise(async (done) => {
          setTimeout(async () => {
            await expect(deleteObjectMock).not.toHaveBeenCalled();

            done(true);
          }, MULTIPLE_ITEMS_LOADING_TIME);
        });
      });
      it('Delete corresponding file for file item', async () => {
        const { item } = await testUtils.saveItemAndMembership({
          item: { type: ItemType.S3_FILE },
          member: actor,
        });

        await app.inject({
          method: HttpMethod.Delete,
          url: `${ITEMS_ROUTE_PREFIX}?id=${item.id}`,
        });

        await new Promise(async (done) => {
          setTimeout(async () => {
            await expect(deleteObjectMock).toHaveBeenCalled();

            done(true);
          }, MULTIPLE_ITEMS_LOADING_TIME);
        });
      });
    });

    describe('Copy Pre Hook', () => {
      it('Stop if item is not a file item', async () => {
        const { item: parentItem } = await testUtils.saveItemAndMembership({ member: actor });
        const { item } = await testUtils.saveItemAndMembership({ member: actor });
        await app.inject({
          method: HttpMethod.Post,
          url: `${ITEMS_ROUTE_PREFIX}/${item.id}/copy`,
          payload: {
            parentId: parentItem.id,
          },
        });

        await new Promise(async (done) => {
          setTimeout(async () => {
            await expect(copyObjectMock).not.toHaveBeenCalled();

            done(true);
          }, MULTIPLE_ITEMS_LOADING_TIME);
        });
      });
      it('Copy corresponding file for file item', async () => {
        const { item: parentItem } = await testUtils.saveItemAndMembership({ member: actor });

        const { item } = await testUtils.saveItemAndMembership({
          item: { type: ItemType.S3_FILE },
          member: actor,
        });

        await app.inject({
          method: HttpMethod.Post,
          url: `${ITEMS_ROUTE_PREFIX}/copy?id=${item.id}`,
          payload: {
            parentId: parentItem.id,
          },
        });

        await new Promise(async (done) => {
          setTimeout(async () => {
            await expect(copyObjectMock).toHaveBeenCalled();

            const items = await testUtils.rawItemRepository.find({ where: { name: item.name } });
            expect(items).toHaveLength(2);

            expect((items[0].extra as S3FileItemExtra).s3File.path).not.toEqual(
              (items[1].extra as S3FileItemExtra).s3File.path,
            );

            done(true);
          }, MULTIPLE_ITEMS_LOADING_TIME);
        });
      });

      it('Prevent copy if member storage is exceeded', async () => {
        const { item: parentItem } = await testUtils.saveItemAndMembership({ member: actor });

        const { item } = await testUtils.saveItemAndMembership({
          item: {
            type: ItemType.S3_FILE,
            extra: {
              [ItemType.S3_FILE]: {
                size: DEFAULT_MAX_STORAGE,
                name: 'name',
                mimetype: 'mimetype',
                path: 'filepath',
                content: 'content',
              },
            },
          },
          member: actor,
        });
        const itemCount = await testUtils.rawItemRepository.count();

        await app.inject({
          method: HttpMethod.Post,
          url: `${ITEMS_ROUTE_PREFIX}/copy?id=${item.id}`,
          payload: {
            parentId: parentItem.id,
          },
        });

        await new Promise(async (done) => {
          setTimeout(async () => {
            await expect(copyObjectMock).not.toHaveBeenCalled();
            // did not copy
            expect(await testUtils.rawItemRepository.count()).toEqual(itemCount);
            done(true);
          }, MULTIPLE_ITEMS_LOADING_TIME);
        });
      });
    });
  });

  describe('PATCH /items/files/:id', () => {
    it('Throws if signed out', async () => {
      const {
        items: [item],
      } = await seedFromJson({
        actor: null,
        items: [{ type: ItemType.LOCAL_FILE }],
      });

      const response = await app.inject({
        method: HttpMethod.Patch,
        url: `/items/files/${item.id}`,
        payload: { name: 'new name' },
      });

      expect(response.statusCode).toBe(StatusCodes.UNAUTHORIZED);
    });

    describe('Signed In', () => {
      it('Update successfully', async () => {
        const {
          items: [item],
          actor,
        } = await seedFromJson({
          items: [buildFile('actor')],
        });
        mockAuthenticate(actor);

        const payload = {
          name: 'new name',
          extra: {
            [ItemType.LOCAL_FILE]: {},
          },
          settings: {
            hasThumbnail: true,
          },
        };

        const response = await app.inject({
          method: HttpMethod.Patch,
          url: `/items/files/${item.id}`,
          payload,
        });

        expect(response.statusCode).toBe(StatusCodes.NO_CONTENT);

        const savedItem = await itemRawRepository.findOneBy({ id: item.id });
        // this test a bit how we deal with extra: it replaces existing keys
        expectItem(savedItem, {
          ...item,
          ...payload,
          extra: item.extra,
        });
      });

      it('Update successfully new language', async () => {
        const {
          items: [item],
          actor,
        } = await seedFromJson({
          items: [buildFile('actor')],
        });
        mockAuthenticate(actor);

        const payload = {
          lang: 'fr',
        };

        const response = await app.inject({
          method: HttpMethod.Patch,
          url: `/items/files/${item.id}`,
          payload,
        });

        expect(response.statusCode).toBe(StatusCodes.NO_CONTENT);

        const savedItem = await itemRawRepository.findOneBy({ id: item.id });
        // this test a bit how we deal with extra: it replaces existing keys
        expectItem(savedItem, {
          ...item,
          ...payload,
          extra: item.extra,
        });
      });

      it('Update successfully description placement above', async () => {
        const {
          items: [item],
          actor,
        } = await seedFromJson({
          items: [buildFile('actor')],
        });
        mockAuthenticate(actor);

        const payload = {
          settings: {
            ...item.settings,
            descriptionPlacement: DescriptionPlacement.ABOVE,
          },
        };

        const response = await app.inject({
          method: HttpMethod.Patch,
          url: `/items/files/${item.id}`,
          payload,
        });

        expect(response.statusCode).toBe(StatusCodes.NO_CONTENT);

        const savedItem = await itemRawRepository.findOneBy({ id: item.id });
        assert(savedItem);

        // this test a bit how we deal with extra: it replaces existing keys
        expectItem(savedItem, {
          ...item,
          ...payload,
        });
        expect(savedItem.settings.descriptionPlacement).toBe(DescriptionPlacement.ABOVE);
        expect(savedItem.settings.hasThumbnail).toBeFalsy();
      });

      it('Filter out bad setting when updating', async () => {
        const {
          items: [item],
          actor,
        } = await seedFromJson({
          items: [buildFile('actor')],
        });
        mockAuthenticate(actor);

        const BAD_SETTING = { INVALID: 'Not a valid setting' };
        const VALID_SETTING = { descriptionPlacement: DescriptionPlacement.ABOVE };
        const payload = {
          settings: {
            ...item.settings,
            ...VALID_SETTING,
            ...BAD_SETTING,
          },
        };

        const response = await app.inject({
          method: HttpMethod.Patch,
          url: `/items/files/${item.id}`,
          payload,
        });

        expect(response.statusCode).toBe(StatusCodes.NO_CONTENT);

        const savedItem = await itemRawRepository.findOneBy({ id: item.id });
        assert(savedItem);

        // this test a bit how we deal with extra: it replaces existing keys
        expectItem(savedItem, {
          ...item,
          ...payload,
          settings: VALID_SETTING,
        });
        expect(savedItem.settings.descriptionPlacement).toBe(VALID_SETTING.descriptionPlacement);
        expect(Object.keys(savedItem.settings)).not.toContain(Object.keys(BAD_SETTING)[0]);
      });

      it('Bad request if id is invalid', async () => {
        const payload = {
          name: 'new name',
        };
        const response = await app.inject({
          method: HttpMethod.Patch,
          url: '/items/files/invalid-id',
          payload,
        });

        expect(response.statusMessage).toEqual(ReasonPhrases.BAD_REQUEST);
        expect(response.statusCode).toBe(StatusCodes.BAD_REQUEST);
      });

      it('Cannot update item if does not have membership', async () => {
        const {
          items: [item],
          actor,
        } = await seedFromJson({
          items: [
            {
              type: ItemType.LOCAL_FILE,
            },
          ],
        });
        mockAuthenticate(actor);

        const payload = {
          name: 'new name',
        };
        const response = await app.inject({
          method: HttpMethod.Patch,
          url: `/items/files/${item.id}`,
          payload,
        });

        expect(response.json()).toEqual(new MemberCannotAccess(item.id));
        expect(response.statusCode).toBe(StatusCodes.FORBIDDEN);
      });
      it('Cannot update item if has only read membership', async () => {
        const {
          items: [item],
          actor,
        } = await seedFromJson({
          items: [
            {
              ...buildFile({ name: 'bob' }),
              memberships: [{ account: 'actor', permission: PermissionLevel.Read }],
            },
          ],
        });
        mockAuthenticate(actor);

        const payload = {
          name: 'new name',
        };
        const response = await app.inject({
          method: HttpMethod.Patch,
          url: `/items/files/${item.id}`,
          payload,
        });

        expect(response.json()).toEqual(new MemberCannotWriteItem(item.id));
        expect(response.statusCode).toBe(StatusCodes.FORBIDDEN);
      });
    });
  });
});<|MERGE_RESOLUTION|>--- conflicted
+++ resolved
@@ -1,9 +1,6 @@
 import { NotFound } from '@aws-sdk/client-s3';
-<<<<<<< HEAD
+import assert from 'assert';
 import { inArray } from 'drizzle-orm';
-=======
-import assert from 'assert';
->>>>>>> 1fa42025
 import FormData from 'form-data';
 import fs from 'fs';
 import { ReasonPhrases, StatusCodes } from 'http-status-codes';
@@ -26,13 +23,9 @@
   unmockAuthenticate,
 } from '../../../../../../test/app';
 import { MULTIPLE_ITEMS_LOADING_TIME } from '../../../../../../test/constants';
-<<<<<<< HEAD
+import { buildFile, seedFromJson } from '../../../../../../test/mocks/seed';
 import { db } from '../../../../../drizzle/db';
 import { Item } from '../../../../../drizzle/types';
-=======
-import { buildFile, seedFromJson } from '../../../../../../test/mocks/seed';
-import { AppDataSource } from '../../../../../plugins/datasource';
->>>>>>> 1fa42025
 import {
   FILE_ITEM_TYPE,
   ITEMS_ROUTE_PREFIX,
@@ -46,7 +39,7 @@
   UploadEmptyFileError,
   UploadFileUnexpectedError,
 } from '../../../../file/utils/errors';
-import { ItemTestUtils, expectItem, expectManyItems } from '../../../../item/test/fixtures/items';
+import { expectItem, expectManyItems } from '../../../../item/test/fixtures/items';
 import { saveMember } from '../../../../member/test/fixtures/members';
 import { ThumbnailSizeFormat } from '../../../../thumbnail/constants';
 import { setItemPublic } from '../../itemVisibility/test/fixtures';
