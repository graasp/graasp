--- conflicted
+++ resolved
@@ -11,16 +11,6 @@
 } from '@graasp/sdk';
 
 import build, { clearDatabase, mockAuthenticate, unmockAuthenticate } from '../../../../test/app';
-<<<<<<< HEAD
-import { AccountRaw, GuestRaw, Item } from '../../../drizzle/types';
-import { MinimalMember } from '../../../types';
-import { assertIsDefined } from '../../../utils/assertions';
-import { ITEMS_ROUTE_PREFIX } from '../../../utils/config';
-import { MemberCannotAdminItem } from '../../../utils/errors';
-import { encryptPassword } from '../../auth/plugins/password/utils';
-import { ItemTestUtils } from '../../item/test/fixtures/items';
-import { expectAccount, saveMember } from '../../member/test/fixtures/members';
-=======
 import { seedFromJson } from '../../../../test/mocks/seed';
 import { AppDataSource } from '../../../plugins/datasource';
 import { assertIsDefined } from '../../../utils/assertions';
@@ -31,54 +21,11 @@
 import { expectAccount } from '../../member/test/fixtures/members';
 import { Guest } from '../entities/guest';
 import { ItemLoginSchema as ItemLoginSchemaEntity } from '../entities/itemLoginSchema';
->>>>>>> 3f75867b
 import { CannotNestItemLoginSchema, ValidMemberSession } from '../errors';
 
 const rawGuestRepository = AppDataSource.getRepository(Guest);
 const rawItemMembershipRepository = AppDataSource.getRepository(ItemMembership);
 const rawItemLoginSchemaRepository = AppDataSource.getRepository(ItemLoginSchemaEntity);
-<<<<<<< HEAD
-const rawItemTagRepository = AppDataSource.getRepository(ItemVisibility);
-
-export async function saveItemLoginSchema({
-  item,
-  type = ItemLoginSchemaType.Username,
-  status = ItemLoginSchemaStatus.Active,
-  password,
-  memberName,
-  lastAuthenticatedAt = new Date(),
-}: {
-  item: DiscriminatedItem;
-  type?: ItemLoginSchemaType;
-  status?: ItemLoginSchemaStatus;
-  password?: string;
-  memberName?: string;
-  lastAuthenticatedAt?: Date;
-}) {
-  const itemLoginSchema = ItemLoginSchemaFactory({
-    item,
-    type,
-    status,
-  });
-  const rawItemLoginSchema = await rawItemLoginSchemaRepository.save(itemLoginSchema);
-  let guest: GuestRaw | undefined;
-  if (memberName) {
-    const guestF = GuestFactory({
-      name: memberName,
-      itemLoginSchema,
-      lastAuthenticatedAt: lastAuthenticatedAt.toISOString(),
-    });
-    guest = await rawRepository.save(guestF);
-
-    if (password) {
-      const hashedPassword = await encryptPassword(password);
-      await rawGuestPasswordRepository.save({ guest, password: hashedPassword });
-    }
-  }
-  return { itemLoginSchema: rawItemLoginSchema, guest };
-}
-=======
->>>>>>> 3f75867b
 
 const expectItemLogin = (member: AccountRaw, m: AccountRaw) => {
   expectAccount(member, m);
@@ -86,12 +33,6 @@
 
 describe('Item Login Tests', () => {
   let app: FastifyInstance;
-<<<<<<< HEAD
-  let actor: MinimalMember | undefined | null;
-  let anotherItem: Item | null;
-  let member: MinimalMember | null;
-=======
->>>>>>> 3f75867b
 
   beforeAll(async () => {
     ({ app } = await build({ member: null }));
