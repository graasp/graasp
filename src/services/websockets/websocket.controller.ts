--- conflicted
+++ resolved
@@ -6,15 +6,9 @@
  * Integrates the {@link WebSocketChannels} abstraction
  * in a fastify server plugin with @fastify/websocket
  */
-<<<<<<< HEAD
-import type { RedisOptions } from 'ioredis';
+import fws from '@fastify/websocket';
+import type { FastifyPluginAsync } from 'fastify';
 
-import fws from '@fastify/websocket';
-import type { FastifyBaseLogger, FastifyPluginAsync } from 'fastify';
-=======
-import fws from '@fastify/websocket';
-import { FastifyPluginAsync } from 'fastify';
->>>>>>> 041bcab7
 
 import { NODE_ENV } from '../../utils/config';
 import { optionalIsAuthenticated } from '../auth/plugins/passport';
