import { Readable } from 'stream';
import { singleton } from 'tsyringe';

<<<<<<< HEAD
import { FastifyReply } from 'fastify';

import { Account } from '@graasp/sdk';
=======
import { Account, Member } from '@graasp/sdk';
>>>>>>> 1fa42025

import { BaseLogger } from '../../logger';
import { MaybeUser, MinimalMember } from '../../types';
import {
  FILE_ITEM_PLUGIN_OPTIONS,
  FILE_ITEM_TYPE,
  S3_FILE_ITEM_PLUGIN_OPTIONS,
} from '../../utils/config';
import { CachingService } from '../caching/service';
import { LocalFileConfiguration, S3FileConfiguration } from './interfaces/configuration';
import { FileRepository } from './interfaces/fileRepository';
import { createSanitizedFile, sanitizeHtml } from './sanitize';
import {
  CopyFileInvalidPathError,
  CopyFolderInvalidPathError,
  DeleteFileInvalidPathError,
  DeleteFolderInvalidPathError,
  DownloadFileInvalidParameterError,
  UploadFileInvalidParameterError,
  UploadFileUnexpectedError,
} from './utils/errors';

export type FileServiceConfig = {
  s3?: S3FileConfiguration;
  local?: LocalFileConfiguration;
};

class FileService {
  private readonly repository: FileRepository;
  private readonly logger: BaseLogger;
  private readonly caching?: CachingService;

  constructor(repository: FileRepository, log: BaseLogger, caching?: CachingService) {
    this.repository = repository;
    this.caching = caching;
    this.logger = log;
  }

  public get fileType() {
    return this.repository.fileType;
  }

  async getFileSize(actor: MaybeUser, filepath: string) {
    return this.repository.getFileSize(filepath);
  }

  async upload(account: Account, data: { file: Readable; filepath: string; mimetype?: string }) {
    const { file, filepath, mimetype } = data;

    if (!file || !filepath) {
      throw new UploadFileInvalidParameterError({
        file,
        filepath,
      });
    }

    const sanitizedFile = await this.sanitizeFile({ file, mimetype });

    try {
      await this.repository.uploadFile({
        fileStream: sanitizedFile,
        filepath,
        memberId: account.id,
        mimetype,
      });
      await this.caching?.delete(filepath);
    } catch (e) {
      // rollback uploaded file
      this.delete(filepath);
      this.logger.error(e);
      throw new UploadFileUnexpectedError({ mimetype, memberId: account.id });
    }

    return data;
  }

  /**
   * Sanitize file content. Return readable file with updated content.
   * Filter out tags for HTML
   * @param file file to be sanitized
   * @param mimetype mimetype of the file
   * @returns sanitized stream
   */
  async sanitizeFile({ file, mimetype }: { file: Readable; mimetype?: string }): Promise<Readable> {
    // sanitize content of html
    if (mimetype === 'text/html') {
      return await createSanitizedFile(file, sanitizeHtml);
    }

    return file;
  }

  async getFile(_actor: MaybeUser, data: { id?: string; path?: string }): Promise<Readable> {
    const { id, path: filepath } = data;
    if (!filepath || !id) {
      throw new DownloadFileInvalidParameterError();
    }

    return this.repository.getFile(
      {
        filepath,
        id,
      },
      this.logger,
    );
  }

  async getUrl(data: { expiration?: number; path?: string }): Promise<string> {
    const { expiration, path: filepath } = data;
    if (!filepath) {
      throw new DownloadFileInvalidParameterError();
    }

    const getUrl = () =>
      this.repository.getUrl(
        {
          expiration,
          filepath,
        },
        this.logger,
      );

    return this.caching?.getOrCache(filepath, getUrl, expiration) ?? getUrl();
  }

  async delete(filepath: string) {
    if (!filepath.length) {
      throw new DeleteFileInvalidPathError(filepath);
    }
    await this.repository.deleteFile({ filepath });
    await this.caching?.delete(filepath);
  }

  async deleteFolder(folderPath: string) {
    if (!folderPath.length) {
      throw new DeleteFolderInvalidPathError(folderPath);
    }

    await this.repository.deleteFolder({ folderPath });
  }

  async copy(
    member: MinimalMember,
    data: {
      newId?: string;
      newFilePath: string;
      originalPath: string;
      mimetype?: string;
    },
  ) {
    const { originalPath, newFilePath, newId, mimetype } = data;

    if (!originalPath.length) {
      throw new CopyFileInvalidPathError(originalPath);
    }
    if (!newFilePath.length) {
      throw new CopyFileInvalidPathError(newFilePath);
    }

    return this.repository.copyFile({
      newId,
      memberId: member.id,
      originalPath,
      newFilePath,
      mimetype,
    });
  }

  async copyFolder(data: { originalFolderPath: string; newFolderPath: string }) {
    const { originalFolderPath, newFolderPath } = data;

    if (!originalFolderPath.length) {
      throw new CopyFolderInvalidPathError(originalFolderPath);
    }
    if (!newFolderPath.length) {
      throw new CopyFolderInvalidPathError(newFolderPath);
    }

    return this.repository.copyFolder({
      originalFolderPath,
      newFolderPath,
    });
  }
}

export default FileService;<|MERGE_RESOLUTION|>--- conflicted
+++ resolved
@@ -1,13 +1,7 @@
 import { Readable } from 'stream';
 import { singleton } from 'tsyringe';
 
-<<<<<<< HEAD
-import { FastifyReply } from 'fastify';
-
-import { Account } from '@graasp/sdk';
-=======
 import { Account, Member } from '@graasp/sdk';
->>>>>>> 1fa42025
 
 import { BaseLogger } from '../../logger';
 import { MaybeUser, MinimalMember } from '../../types';
