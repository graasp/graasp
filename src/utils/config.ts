--- conflicted
+++ resolved
@@ -73,21 +73,11 @@
 export const CORS_ORIGIN_REGEX = process.env.CORS_ORIGIN_REGEX;
 
 export const AUTH_CLIENT_HOST = process.env.AUTH_CLIENT_HOST;
-<<<<<<< HEAD
 export const PUBLIC_URL = process.env.PUBLIC_URL || HOST;
 
-=======
-export const EMAIL_LINKS_HOST = process.env.EMAIL_LINKS_HOST || HOST;
 export const GRAASP_MOBILE_BUILDER_PROTOCOL =
   process.env.GRAASP_MOBILE_BUILDER || 'graasp-mobile-builder';
 
-// export const PG_CONNECTION_URI = process.env.PG_CONNECTION_URI;
-// export const PG_READ_REPLICAS_CONNECTION_URIS =
-//   // note: we don't use the elvis operator because we also want to exclude e.g. empty string
-//   process.env.PG_READ_REPLICAS_CONNECTION_URIS
-//     ? process.env.PG_READ_REPLICAS_CONNECTION_URIS.split(',')
-//     : undefined;
->>>>>>> e3c92653
 export const DISABLE_LOGS = process.env.DISABLE_LOGS === 'true';
 export const DATABASE_LOGS = process.env.DATABASE_LOGS === 'true';
 
