<<<<<<< HEAD
=======
import { ClientConfiguration, Interceptor, createPool } from 'slonik';

>>>>>>> cab76c87
import { FastifyPluginAsync } from 'fastify';

import { AppDataSource } from './datasource';

export interface DatabasePluginOptions {
  uri: string;
  readReplicaUris?: Array<string>;
  logs: boolean;
}

<<<<<<< HEAD
const plugin: FastifyPluginAsync<DatabasePluginOptions> = async (fastify, { uri, logs }) => {
  // const options: Partial<ClientConfiguration> = {
  //   // eslint-disable-next-line @typescript-eslint/no-explicit-any
  //   typeParsers: [] as any[],
  //   maximumPoolSize: MAXIMUM_POOL_SIZE,
  //   idleTimeout: 30000,
  // };

  // if (logs) {
  //   const queryLoggingInterceptor =
  //     // eslint-disable-next-line @typescript-eslint/no-var-requires
  //     require('slonik-interceptor-query-logging').createQueryLoggingInterceptor();
  //   Object.assign(options, { interceptors: [queryLoggingInterceptor] });
  // }

  // const pool = createPool(uri, options);
  const db = AppDataSource;
  if (!AppDataSource.isInitialized) {
    await AppDataSource.initialize();
=======
const plugin: FastifyPluginAsync<DatabasePluginOptions> = async (
  fastify,
  { uri, readReplicaUris, logs },
) => {
  const options: Partial<ClientConfiguration> = {
    // eslint-disable-next-line @typescript-eslint/no-explicit-any
    typeParsers: [] as any[],
    maximumPoolSize: MAXIMUM_POOL_SIZE,
    idleTimeout: 30000,
  };

  /**
   * Mutates the provided options in-place with a new interceptor
   * @param options options to be mutated
   * @param interceptor function to be added
   */
  function addInterceptor(options: Partial<ClientConfiguration>, interceptor: Interceptor) {
    Object.assign(options, {
      interceptors: options.interceptors ? [...options.interceptors, interceptor] : [interceptor],
    });
  }

  if (logs) {
    const queryLoggingInterceptor =
      // eslint-disable-next-line @typescript-eslint/no-var-requires
      require('slonik-interceptor-query-logging').createQueryLoggingInterceptor();

    // modifies options in-place!
    addInterceptor(options, queryLoggingInterceptor);
  }

  // read replicas load balancing
  // see https://github.com/gajus/slonik#routing-queries-to-different-connections
  if (readReplicaUris) {
    const readOnlyPools = readReplicaUris.map((uri) => createPool(uri, options));

    const readOnlyInterceptor: Interceptor = {
      beforePoolConnection: (connectionContext) => {
        if (!connectionContext.query) {
          // Returning null falls back to using the DatabasePool from which the query originates.
          return null;
        }

        if (!connectionContext.query.sql.trim().startsWith('SELECT ')) {
          // Returning null falls back to using the DatabasePool from which the query originates.
          return null;
        }

        // This is a convention for the edge-cases where a SELECT query includes a volatile function.
        // Adding a @volatile comment anywhere into the query bypasses the read-only route, e.g.
        // sql.unsafe`
        //   # @volatile
        //   SELECT write_log()
        // `
        if (connectionContext.query.sql.includes('@volatile')) {
          // Returning null falls back to using the DatabasePool from which the query originates.
          return null;
        }

        // Select a read replica at random
        // Returning an instance of DatabasePool will attempt to run the query using the other connection pool.
        // Note that all other interceptors of the pool that the query originated from are short-circuited.
        return readOnlyPools[Math.floor(Math.random() * readOnlyPools.length)];
      },
    };

    // modifies options in-place!
    addInterceptor(options, readOnlyInterceptor);
>>>>>>> cab76c87
  }
  fastify.decorate('db', db);
};

export default plugin;<|MERGE_RESOLUTION|>--- conflicted
+++ resolved
@@ -1,10 +1,8 @@
-<<<<<<< HEAD
-=======
 import { ClientConfiguration, Interceptor, createPool } from 'slonik';
 
->>>>>>> cab76c87
 import { FastifyPluginAsync } from 'fastify';
 
+import { MAXIMUM_POOL_SIZE } from '../util/config';
 import { AppDataSource } from './datasource';
 
 export interface DatabasePluginOptions {
@@ -13,31 +11,16 @@
   logs: boolean;
 }
 
-<<<<<<< HEAD
-const plugin: FastifyPluginAsync<DatabasePluginOptions> = async (fastify, { uri, logs }) => {
-  // const options: Partial<ClientConfiguration> = {
-  //   // eslint-disable-next-line @typescript-eslint/no-explicit-any
-  //   typeParsers: [] as any[],
-  //   maximumPoolSize: MAXIMUM_POOL_SIZE,
-  //   idleTimeout: 30000,
-  // };
-
-  // if (logs) {
-  //   const queryLoggingInterceptor =
-  //     // eslint-disable-next-line @typescript-eslint/no-var-requires
-  //     require('slonik-interceptor-query-logging').createQueryLoggingInterceptor();
-  //   Object.assign(options, { interceptors: [queryLoggingInterceptor] });
-  // }
-
-  // const pool = createPool(uri, options);
-  const db = AppDataSource;
-  if (!AppDataSource.isInitialized) {
-    await AppDataSource.initialize();
-=======
 const plugin: FastifyPluginAsync<DatabasePluginOptions> = async (
   fastify,
   { uri, readReplicaUris, logs },
 ) => {
+  const db = AppDataSource;
+  if (!AppDataSource.isInitialized) {
+    await AppDataSource.initialize();
+  }
+  fastify.decorate('db', db);
+
   const options: Partial<ClientConfiguration> = {
     // eslint-disable-next-line @typescript-eslint/no-explicit-any
     typeParsers: [] as any[],
@@ -102,9 +85,7 @@
 
     // modifies options in-place!
     addInterceptor(options, readOnlyInterceptor);
->>>>>>> cab76c87
   }
-  fastify.decorate('db', db);
 };
 
 export default plugin;