--- conflicted
+++ resolved
@@ -259,7 +259,7 @@
 export const PUBLIC_ROUTE_PREFIX = '/p';
 export const APP_ITEMS_PREFIX = '/app-items';
 export const THUMBNAILS_ROUTE_PREFIX = '/thumbnails';
-export const SUBSCRIPTION_ROUTE_PREFIX = '/subscription';
+export const SUBSCRIPTION_ROUTE_PREFIX = '/subscriptions';
 
 export const APPS_PUBLISHER_ID = process.env.APPS_PUBLISHER_ID;
 
@@ -267,12 +267,10 @@
   hasThumbnail: false,
 };
 export const DEFAULT_LANG = 'en';
-<<<<<<< HEAD
+
 // Stripe
 export const SUBSCRIPTION_PLUGIN = process.env.SUBSCRIPTION_PLUGIN === 'true';
 export const STRIPE_SECRET_KEY = process.env.STRIPE_SECRET_KEY;
 export const STRIPE_DEFAULT_PLAN_PRICE_ID = process.env.STRIPE_DEFAULT_PLAN_PRICE_ID;
-=======
-
-export const REDIRECT_URL = `//${CLIENT_HOST}/redirect`;
->>>>>>> c6b90aaa
+
+export const REDIRECT_URL = `//${CLIENT_HOST}/redirect`;