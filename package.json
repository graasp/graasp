--- conflicted
+++ resolved
@@ -67,15 +67,9 @@
     "@graasp/sdk": "4.12.0",
     "@graasp/translations": "1.23.0",
     "@rapideditor/country-coder": "5.2.2",
-<<<<<<< HEAD
-    "@sentry/node": "7.64.0",
-    "@sentry/tracing": "7.64.0",
-    "ajv": "8.12.0",
-=======
     "@sentry/node": "7.116.0",
     "@sentry/tracing": "7.114.0",
     "ajv": "8.13.0",
->>>>>>> 1a657fb4
     "archiver": "5.3.2",
     "bad-words": "3.0.4",
     "bcrypt": "5.1.1",
