--- conflicted
+++ resolved
@@ -206,7 +206,6 @@
           yarn
 
       - name: yarn test
-<<<<<<< HEAD
         run: yarn test:ci --shard=${{ matrix.shard }}
         env:
           CI: true
@@ -254,7 +253,4 @@
           MEILISEARCH_MASTER_KEY: fake
           JOB_SCHEDULING: false
           GEOLOCATION_API_KEY: geolocation-key
-          GEOLOCATION_API_HOST: http://localhost:12345
-=======
-        run: yarn test:ci --shard=${{ matrix.shard }}
->>>>>>> 326e82f1
+          GEOLOCATION_API_HOST: http://localhost:12345