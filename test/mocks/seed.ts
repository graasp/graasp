import { faker } from '@faker-js/faker';
import { BaseEntity } from 'typeorm';
import { v4 } from 'uuid';

import {
  ItemLoginSchemaStatus,
  ItemLoginSchemaType,
  ItemType,
  ItemVisibilityType,
  PermissionLevel,
  buildPathFromIds,
  getIdsFromPath,
} from '@graasp/sdk';

import { db } from '../../src/drizzle/db';
import {
  accountsTable,
  itemMemberships,
  itemVisibilities,
  itemsRaw,
  memberPasswords,
  memberProfiles,
} from '../../src/drizzle/schema';
import {
  AccountRaw,
  Item,
  ItemMembershipRaw,
  ItemVisibilityRaw,
  MemberProfileRaw,
  MemberRaw,
} from '../../src/drizzle/types';
import { encryptPassword } from '../../src/services/auth/plugins/password/utils';
<<<<<<< HEAD
import { MaybeUser } from '../../src/types';
import { ItemFactory } from '../factories/item.factory';
import { MemberFactory } from '../factories/member.factory';
=======
import { Item } from '../../src/services/item/entities/Item';
import { ItemVisibility } from '../../src/services/item/plugins/itemVisibility/ItemVisibility';
import { Guest } from '../../src/services/itemLogin/entities/guest';
import { GuestPassword } from '../../src/services/itemLogin/entities/guestPassword';
import { ItemLoginSchema } from '../../src/services/itemLogin/entities/itemLoginSchema';
import { ItemMembership } from '../../src/services/itemMembership/entities/ItemMembership';
import { Actor, Member } from '../../src/services/member/entities/member';
import { MemberProfile } from '../../src/services/member/plugins/profile/entities/profile';
import { ItemFactory } from '../factories/item.factory';
import { GuestFactory, MemberFactory } from '../factories/member.factory';
import defaultDatas from './sampledatas';
>>>>>>> 3f75867b

export type TableType<C extends BaseEntity, E> = {
  constructor: new () => C;
} & (
  | {
      factory: (e: Partial<E>) => E;
      entities: Partial<E>[];
    }
  | {
      factory?: never;
      entities: E[];
    }
);

const ACTOR_STRING = 'actor';
type SeedActor = Partial<MemberRaw> & { profile?: Partial<MemberProfileRaw>; password?: string };
type ReferencedSeedActor = 'actor' | SeedActor;
type SeedMember = Partial<MemberRaw> & { profile?: Partial<MemberProfileRaw> };
type SeedMembership<M = SeedMember> = Partial<Omit<ItemMembershipRaw, 'creator' | 'account'>> & {
  account?: M;
  creator?: M;
  permission?: PermissionLevel;
};
type SeedItem<M = SeedMember> = (Partial<Omit<Item, 'creator'>> & { creator?: M | null }) & {
  children?: SeedItem<M>[];
  memberships?: SeedMembership<M>[];
  isPublic?: boolean;
  isHidden?: boolean;
  itemLoginSchema?: Partial<ItemLoginSchema> & {
    guests?: (Partial<Guest> & { password?: string })[];
  };
};
type DataType = {
  actor?: SeedActor | null;
  members?: SeedMember[];
  items?: SeedItem<ReferencedSeedActor | SeedMember>[];
};

const replaceActorInItems = (createdActor?: MemberRaw, items?: DataType['items']): SeedItem[] => {
  if (!items?.length) {
    return [];
  }

  return items.map((i) => ({
    ...i,
    creator: i.creator === ACTOR_STRING ? createdActor : (i.creator ?? null),
    memberships: i.memberships?.map((m) => ({
      ...m,
      account: m.account === ACTOR_STRING ? createdActor : m.account,
      creator: m.creator === ACTOR_STRING ? createdActor : m.creator,
    })),
    children: replaceActorInItems(createdActor, i.children),
  }));
};

function getNameIfExists(i?: object | null | string) {
  if (i && typeof i == 'object' && 'name' in i) {
    return i.name;
  }
  return null;
}

function replaceAccountInItems(createdAccount: AccountRaw, items?: DataType['items']) {
  if (!items?.length) {
    return [];
  }

  return items.map((i) => {
    const memberships = i.memberships?.map((m) => {
      return {
        ...m,
        account: getNameIfExists(m.account) === createdAccount.name ? createdAccount : m.account,
        creator: getNameIfExists(m.creator) === createdAccount.name ? createdAccount : m.creator,
      };
    });

    return {
      ...i,
      creator:
        getNameIfExists(i.creator) === createdAccount.name ? createdAccount : (i.creator ?? null),
      memberships,
      children: replaceAccountInItems(createdAccount, i.children),
    };
  });
}

/**
 * Generate actor given properties or a random actor. Replace the created actor in the data for further reference.
 * @param seed that contains the actor properties
 * @returns seed with references to the created actor
 */
const processActor = async ({ actor, items, members }: DataType) => {
  // create actor if not null
  let createdActor;
  let actorProfile;
  if (actor !== null) {
    // replace actor data with default values if actor is undefined or 'actor'
    const actorData = typeof actor === 'string' || !actor ? {} : actor;
    createdActor = (await db.insert(accountsTable).values(MemberFactory(actorData)).returning())[0];

    // a profile is defined
    if (actor) {
      if (actor.profile) {
        actorProfile = (
          await db
            .insert(memberProfiles)
            .values({ ...actor.profile, memberId: createdActor.id })
            .returning()
        )[0];
      }
      if (actor.password) {
        await db.insert(memberPasswords).values({
          password: await encryptPassword(actor.password),
          memberId: createdActor.id,
        });
      }
    }
  }

  // replace 'actor' in entities
  const processedItems = replaceActorInItems(createdActor, items);

  return { actor: createdActor, items: processedItems, members, actorProfile };
};

/**
 * Generate id and path for all items in the tree (item and its children) and return a flat array
 * This is necessary to defined these as soon as possible so they can be used later by nested properties
 * @param items items' data, that might contain membesrhips
 * @param parent id/path of the item in which items should be created in
 * @returns flat array of all items
 */
const generateIdAndPathForItems = (
  items: DataType['items'],
  parent?: { id: string; path: string },
) => {
  if (!items?.length) {
    return [];
  }

  return items.flatMap((i) => {
    const id = v4();
    const ids = parent ? [...getIdsFromPath(parent.path), id] : [id];
    const path = buildPathFromIds(...ids);
    const { children, ...allprops } = i;

    const currentFullItem = {
      id,
      path,
      ...allprops,
    };
    return [currentFullItem, ...generateIdAndPathForItems(children, currentFullItem)];
  });
};

/**
 * Return complete item memberships to be saved
 * Default to permission Admin
 * @param items from which we get the memberships
 * @returns flat map of all memberships of the tree
 */
const processItemMemberships = (items: DataType['items'] = []) => {
  return (
    items
      // TODO: fix
      ?.flatMap((i) => i.memberships?.map((im) => ({ ...im, itemPath: (i as any).path })) ?? [])
      ?.map((im) => ({
        permission: PermissionLevel.Admin,
        ...im,
      }))
  );
};

/**
 * Generate ids for members, necessary to further references (for example when creating profiles)
 * Only unique accounts will be created based on their name
 * @param members standalone members to be created
 * @param items items whose creator and memberships' accounts should be created.
 * @returns members' data with generated id
 */
function generateIdForMembers({
  members = [],
  items = [],
}: {
  items?: SeedItem[];
  members?: SeedMember[];
}) {
  // get all unique members
  const allMembers = [
    ...members,
    ...items.flatMap((i) => {
      // get all account from all memberships
      const accountsFromMemberships = (i.memberships ?? [])?.reduce<SeedMember[]>((acc, m) => {
        if (!m.account) {
          return acc;
        }
        return [...acc, m.account];
      }, []);
      // get creator of membership
      return i.creator ? accountsFromMemberships.concat([i.creator]) : accountsFromMemberships;
    }),
  ].filter((m, index, array) => {
    // return unique member by name
    if (m && 'name' in m) {
      return array.findIndex((a) => a && 'name' in a && a?.name === m.name) === index;
    }
    // member should be created
    if (m) {
      return true;
    }
    return false;
  });

  const d = allMembers.map((m) => {
    const id = v4();
    return {
      id,
      ...m,
      profile: 'profile' in m ? { ...m.profile, member: { id } } : undefined,
    };
  });
  return d;
}

/**
 * Given data, save needed and unique members and their related entities (eg. profile)
 * @param members standalone members to be created
 * @param items items whose creator and memberships' accounts should be created
 * @returns members, memberProfiles and items filled with related account's data
 */
async function processMembers({
  actor,
  items = [],
  members = [],
}: {
  actor?: MaybeUser;
  items?: SeedItem[];
  members?: SeedMember[];
}) {
  const membersWithIds = generateIdForMembers({ items, members })
    // ignore actor if it is defined
    .filter((m) => (actor ? m.id !== actor.id : true));

  if (membersWithIds) {
    const savedMembers = (await db
      .insert(accountsTable)
      .values(membersWithIds.map((m) => MemberFactory(m)))
      .returning()) as MemberRaw[];

    const processedItems = (savedMembers as MemberRaw[]).reduce(
      (acc, m) => replaceAccountInItems(m, acc),
      items,
    );
    return {
      members: savedMembers as MemberRaw[],
      memberProfiles: await db
        .insert(memberProfiles)
        .values(membersWithIds.map((m) => m.profile).filter(Boolean))
        .returning(),
      items: processedItems,
    };
  }
  return { members: [], memberProfiles: [], items: [] };
}

async function createItemVisibilities(items: (SeedItem & { path: string })[]) {
  const visibilities = items.reduce<{ item: { path: string }; type: ItemVisibilityType }[]>(
    (acc, { path, isHidden, isPublic }) => {
      if (isHidden) {
        acc.push({ item: { path }, type: ItemVisibilityType.Hidden });
      }
      if (isPublic) {
        acc.push({ item: { path }, type: ItemVisibilityType.Public });
      }
      return acc;
    },
    [],
  );

  return await db.insert(itemVisibilities).values(visibilities).returning();
}

/**
 * Create item login schema, related guests, their passwords and memberships given items definition
 * @param items.itemLoginSchema defined by status, type, as well as guests and their passwords
 * @returns item login schema, guests, and related item memberships
 */
async function createItemLoginSchemasAndGuests(items: (SeedItem & { path: string })[]) {
  // generate item login schema objects, with id so it can be references for guests later
  const itemLoginSchemasData = items.reduce<
    {
      id: string;
      item: { path: string };
      status: ItemLoginSchema['status'];
      type: ItemLoginSchema['type'];
      guests?: (Partial<Guest> & { password?: string })[];
    }[]
  >((acc, { path, itemLoginSchema }) => {
    if (itemLoginSchema) {
      acc.push({
        item: { path },
        id: v4(),
        type: ItemLoginSchemaType.Username,
        status: ItemLoginSchemaStatus.Active,
        ...itemLoginSchema,
      });
    }
    return acc;
  }, []);
  const { itemLoginSchemas } = await seed({
    itemLoginSchemas: {
      constructor: ItemLoginSchema,
      entities: itemLoginSchemasData,
    },
  });

  // save pre-registered guests
  // feed item login schema in guests' data
  // keep track of password and item for later use
  const guestsData = itemLoginSchemasData.reduce<
    (ReturnType<typeof GuestFactory> & { password?: string; item: { path: string } })[]
  >((acc, { id, guests, item }) => {
    if (guests) {
      return acc.concat(
        guests.map(({ password, ...g }) => ({
          ...GuestFactory({ ...g, itemLoginSchema: { id } }),
          password,
          item,
        })),
      );
    }
    return acc;
  }, []);
  const { guests } = await seed({
    guests: {
      constructor: Account,
      entities: guestsData,
    },
  });

  // save guest memberships and guest passwords
  const guestPasswords: { guest: { id: string }; password: string }[] = [];
  for (const { id, password } of guestsData) {
    if (password) {
      guestPasswords.push({ guest: { id }, password: await encryptPassword(password) });
    }
  }
  const guestMemberships = guestsData.reduce<
    {
      account: { id: string };
      permission: PermissionLevel;
      item: { path: string };
    }[]
  >((acc, { id, item: { path } }) => {
    return acc.concat([
      {
        account: { id },
        permission: PermissionLevel.Read,
        item: { path },
      },
    ]);
  }, []);
  const passwordAndMemberships = await seed({
    guestPasswords: {
      constructor: GuestPassword,
      entities: guestPasswords,
    },
    memberships: {
      constructor: ItemMembership,
      entities: guestMemberships,
    },
  });

  return {
    itemLoginSchemas: itemLoginSchemas as ItemLoginSchema[],
    guests: guests as Guest[],
    itemMemberships: passwordAndMemberships.memberships as ItemMembership[],
  };
}

/**
 * Given seed object, save them in the database for initialization of a test
 * @param data
 * - actor: if not null, will create an actor with defined values, or a random actor if null
 * - items: if memberships is not defined, set default permission to admin. Can specify 'actor' in member. Nested properties can be defined, such as children and memberships.
 * - members: member and their profiles
 * @returns all created instances given input
 */
export async function seedFromJson(data: DataType = {}) {
  const result: {
    actor: MaybeUser | undefined;
    items: Item[];
<<<<<<< HEAD
    itemMemberships: ItemMembershipRaw[];
    members: MemberRaw[];
    memberProfiles: MemberProfileRaw[];
    itemVisibilities: ItemVisibilityRaw[];
=======
    itemMemberships: ItemMembership[];
    members: Member[];
    memberProfiles: MemberProfile[];
    itemVisibilities: ItemVisibility[];
    itemLoginSchemas: ItemLoginSchema[];
    guests: Guest[];
>>>>>>> 3f75867b
  } = {
    items: [],
    actor: undefined,
    itemMemberships: [],
    members: [],
    memberProfiles: [],
    itemVisibilities: [],
    itemLoginSchemas: [],
    guests: [],
  };

  const { items: itemsWithActor, actor, members, actorProfile } = await processActor(data);
  result.actor = actor;
  result.memberProfiles = actorProfile ? [actorProfile] : [];

  // save members and their relations
  const {
    members: membersWithIds,
    memberProfiles,
    items: itemsWithAccounts,
  } = await processMembers({
    items: itemsWithActor,
    members,
    actor,
  });
  result.members = membersWithIds;
  result.memberProfiles = result.memberProfiles.concat(memberProfiles);

  // save items
  const processedItems = generateIdAndPathForItems(itemsWithAccounts);
  if (processedItems) {
    result.items = await db
      .insert(itemsRaw)
      .values(processedItems.map((i) => ItemFactory(i)))
      .returning();
  }

  // save item memberships
  const itemMembershipsEntities = processItemMemberships(processedItems);
  if (itemMembershipsEntities.length) {
    result.itemMemberships = await db
      .insert(itemMemberships)
      // TODO
      .values(itemMembershipsEntities)
      .returning();
  }

  // save item visibilities
  result.itemVisibilities = await createItemVisibilities(processedItems);
  const {
    itemLoginSchemas,
    guests,
    itemMemberships: guestItemMemberships,
  } = await createItemLoginSchemasAndGuests(processedItems);
  result.itemLoginSchemas = itemLoginSchemas;
  result.guests = guests;
  result.itemMemberships = result.itemMemberships.concat(guestItemMemberships);

  return result;
}

/**
 * Generate a file item data structure
 * @param member creator of the file
 * @returns file item structure
 */
export function buildFile(member: ReferencedSeedActor) {
  return {
    type: ItemType.S3_FILE,
    extra: {
      [ItemType.S3_FILE]: {
        size: faker.number.int({ min: 1, max: 1000 }),
        content: 'content',
        mimetype: 'image/png',
        name: faker.system.fileName(),
        path: faker.system.filePath(),
      },
    },
    creator: member,
    memberships: [{ account: member }],
  };
}<|MERGE_RESOLUTION|>--- conflicted
+++ resolved
@@ -15,6 +15,7 @@
 import { db } from '../../src/drizzle/db';
 import {
   accountsTable,
+  itemLoginSchemas,
   itemMemberships,
   itemVisibilities,
   itemsRaw,
@@ -23,30 +24,18 @@
 } from '../../src/drizzle/schema';
 import {
   AccountRaw,
+  GuestRaw,
   Item,
+  ItemLoginSchemaRaw,
   ItemMembershipRaw,
   ItemVisibilityRaw,
   MemberProfileRaw,
   MemberRaw,
 } from '../../src/drizzle/types';
 import { encryptPassword } from '../../src/services/auth/plugins/password/utils';
-<<<<<<< HEAD
 import { MaybeUser } from '../../src/types';
 import { ItemFactory } from '../factories/item.factory';
-import { MemberFactory } from '../factories/member.factory';
-=======
-import { Item } from '../../src/services/item/entities/Item';
-import { ItemVisibility } from '../../src/services/item/plugins/itemVisibility/ItemVisibility';
-import { Guest } from '../../src/services/itemLogin/entities/guest';
-import { GuestPassword } from '../../src/services/itemLogin/entities/guestPassword';
-import { ItemLoginSchema } from '../../src/services/itemLogin/entities/itemLoginSchema';
-import { ItemMembership } from '../../src/services/itemMembership/entities/ItemMembership';
-import { Actor, Member } from '../../src/services/member/entities/member';
-import { MemberProfile } from '../../src/services/member/plugins/profile/entities/profile';
-import { ItemFactory } from '../factories/item.factory';
 import { GuestFactory, MemberFactory } from '../factories/member.factory';
-import defaultDatas from './sampledatas';
->>>>>>> 3f75867b
 
 export type TableType<C extends BaseEntity, E> = {
   constructor: new () => C;
@@ -75,8 +64,8 @@
   memberships?: SeedMembership<M>[];
   isPublic?: boolean;
   isHidden?: boolean;
-  itemLoginSchema?: Partial<ItemLoginSchema> & {
-    guests?: (Partial<Guest> & { password?: string })[];
+  itemLoginSchema?: Partial<ItemLoginSchemaRaw> & {
+    guests?: (Partial<GuestRaw> & { password?: string })[];
   };
 };
 type DataType = {
@@ -340,9 +329,9 @@
     {
       id: string;
       item: { path: string };
-      status: ItemLoginSchema['status'];
-      type: ItemLoginSchema['type'];
-      guests?: (Partial<Guest> & { password?: string })[];
+      status: ItemLoginSchemaRaw['status'];
+      type: ItemLoginSchemaRaw['type'];
+      guests?: (Partial<GuestRaw> & { password?: string })[];
     }[]
   >((acc, { path, itemLoginSchema }) => {
     if (itemLoginSchema) {
@@ -356,12 +345,10 @@
     }
     return acc;
   }, []);
-  const { itemLoginSchemas } = await seed({
-    itemLoginSchemas: {
-      constructor: ItemLoginSchema,
-      entities: itemLoginSchemasData,
-    },
-  });
+  const itemLoginSchemasValues = await db
+    .insert()
+    .from(itemLoginSchemas)
+    .values(itemLoginSchemasData);
 
   // save pre-registered guests
   // feed item login schema in guests' data
@@ -372,7 +359,7 @@
     if (guests) {
       return acc.concat(
         guests.map(({ password, ...g }) => ({
-          ...GuestFactory({ ...g, itemLoginSchema: { id } }),
+          ...GuestFactory({ ...g, itemLoginSchemaId: id }),
           password,
           item,
         })),
@@ -380,20 +367,18 @@
     }
     return acc;
   }, []);
-  const { guests } = await seed({
-    guests: {
-      constructor: Account,
-      entities: guestsData,
-    },
-  });
-
-  // save guest memberships and guest passwords
+  const guests = await db.insert().from(accountsTable).values(guestsData);
+
+  // save guest passwords
   const guestPasswords: { guest: { id: string }; password: string }[] = [];
   for (const { id, password } of guestsData) {
     if (password) {
       guestPasswords.push({ guest: { id }, password: await encryptPassword(password) });
     }
   }
+  await db.insert().from(guestPasswords).values(guestPasswords);
+
+  // save guest memberships
   const guestMemberships = guestsData.reduce<
     {
       account: { id: string };
@@ -409,21 +394,13 @@
       },
     ]);
   }, []);
-  const passwordAndMemberships = await seed({
-    guestPasswords: {
-      constructor: GuestPassword,
-      entities: guestPasswords,
-    },
-    memberships: {
-      constructor: ItemMembership,
-      entities: guestMemberships,
-    },
-  });
+
+  const memberships = await db.insert().from(itemMemberships).values(guestMemberships);
 
   return {
-    itemLoginSchemas: itemLoginSchemas as ItemLoginSchema[],
-    guests: guests as Guest[],
-    itemMemberships: passwordAndMemberships.memberships as ItemMembership[],
+    itemLoginSchemas: itemLoginSchemasValues,
+    guests,
+    itemMemberships: memberships,
   };
 }
 
@@ -439,19 +416,12 @@
   const result: {
     actor: MaybeUser | undefined;
     items: Item[];
-<<<<<<< HEAD
     itemMemberships: ItemMembershipRaw[];
     members: MemberRaw[];
     memberProfiles: MemberProfileRaw[];
     itemVisibilities: ItemVisibilityRaw[];
-=======
-    itemMemberships: ItemMembership[];
-    members: Member[];
-    memberProfiles: MemberProfile[];
-    itemVisibilities: ItemVisibility[];
-    itemLoginSchemas: ItemLoginSchema[];
-    guests: Guest[];
->>>>>>> 3f75867b
+    itemLoginSchemas: ItemLoginSchemaRaw[];
+    guests: GuestRaw[];
   } = {
     items: [],
     actor: undefined,
