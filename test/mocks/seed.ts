--- conflicted
+++ resolved
@@ -10,36 +10,25 @@
   getIdsFromPath,
 } from '@graasp/sdk';
 
-<<<<<<< HEAD
 import { db } from '../../src/drizzle/db';
 import {
   accountsTable,
   itemMemberships,
+  itemVisibilities,
   itemsRaw,
   memberPasswords,
   memberProfiles,
 } from '../../src/drizzle/schema';
 import {
+  AccountRaw,
   Item,
   ItemMembershipRaw,
-  ItemMembershipWithItemAndAccountAndCreator,
-  ItemWithCreator,
+  ItemVisibilityRaw,
   MemberProfileRaw,
   MemberRaw,
 } from '../../src/drizzle/types';
 import { encryptPassword } from '../../src/services/auth/plugins/password/utils';
 import { MaybeUser } from '../../src/types';
-=======
-import { AppDataSource } from '../../src/plugins/datasource';
-import { Account } from '../../src/services/account/entities/account';
-import { MemberPassword } from '../../src/services/auth/plugins/password/entities/password';
-import { encryptPassword } from '../../src/services/auth/plugins/password/utils';
-import { Item } from '../../src/services/item/entities/Item';
-import { ItemVisibility } from '../../src/services/item/plugins/itemVisibility/ItemVisibility';
-import { ItemMembership } from '../../src/services/itemMembership/entities/ItemMembership';
-import { Actor, Member } from '../../src/services/member/entities/member';
-import { MemberProfile } from '../../src/services/member/plugins/profile/entities/profile';
->>>>>>> 1fa42025
 import { ItemFactory } from '../factories/item.factory';
 import { MemberFactory } from '../factories/member.factory';
 
@@ -56,69 +45,11 @@
     }
 );
 
-<<<<<<< HEAD
-type SeedActor =
-  | 'actor'
-  | (Partial<CompleteMember> & {
-      profile?: Partial<MemberProfileRaw>;
-      password?: string;
-    });
-type DataType = {
-  actor?: SeedActor | null;
-  members?: (Partial<MemberRaw> & { profile?: Partial<MemberProfileRaw> })[];
-  items?: ((Partial<ItemWithCreator> | { creator: SeedActor }) & {
-    children?: (Partial<ItemWithCreator> | { creator: SeedActor })[];
-    memberships?: (
-      | Partial<ItemMembershipWithItemAndAccountAndCreator>
-      | {
-          account?: SeedActor;
-          creator?: SeedActor;
-          permission?: PermissionLevel;
-        }
-    )[];
-  })[];
-};
-
-const replaceActorInItems = (createdActor?: MaybeUser, items?: DataType['items']) => {
-=======
-/**
- * Push datas in Database with TypeOrm.
- * Use the constructors and the datas given in parameter to build BaseEntity object and save them on the Postgresql Database.
- * Integrity constraints are checked on the database, and will throw an exception if needed.
- * @param datas Datas to be pushed. Should contains constructor to build BaseEntity objects and sometimes Factory function to have default data.
- * @returns saved instances
- */
-export default async function seed(
-  datas: { [K in string]: TableType<BaseEntity, object> } = defaultDatas,
-) {
-  // Initialise Database
-  const db: DataSource = AppDataSource;
-  if (!AppDataSource.isInitialized) {
-    await AppDataSource.initialize();
-  }
-  const result: { [K in keyof typeof datas]: BaseEntity[] } = {};
-  // Begin transation.
-  await db.transaction(async (manager) => {
-    for (const key in datas) {
-      const table = datas[key];
-      const entities: BaseEntity[] = [];
-      for (const mockEntity of table.entities) {
-        const entity: BaseEntity = new table.constructor();
-        Object.assign(entity, table.factory ? table.factory(mockEntity) : mockEntity);
-        const e = await manager.save(entity);
-        entities.push(e);
-      }
-      result[key] = entities;
-    }
-  });
-  return result;
-}
-
 const ACTOR_STRING = 'actor';
-type SeedActor = Partial<Member> & { profile?: Partial<MemberProfile>; password?: string };
+type SeedActor = Partial<MemberRaw> & { profile?: Partial<MemberProfileRaw>; password?: string };
 type ReferencedSeedActor = 'actor' | SeedActor;
-type SeedMember = Partial<Member> & { profile?: Partial<MemberProfile> };
-type SeedMembership<M = SeedMember> = Partial<Omit<ItemMembership, 'creator' | 'account'>> & {
+type SeedMember = Partial<MemberRaw> & { profile?: Partial<MemberProfileRaw> };
+type SeedMembership<M = SeedMember> = Partial<Omit<ItemMembershipRaw, 'creator' | 'account'>> & {
   account?: M;
   creator?: M;
   permission?: PermissionLevel;
@@ -135,8 +66,7 @@
   items?: SeedItem<ReferencedSeedActor | SeedMember>[];
 };
 
-const replaceActorInItems = (createdActor?: Member, items?: DataType['items']): SeedItem[] => {
->>>>>>> 1fa42025
+const replaceActorInItems = (createdActor?: MemberRaw, items?: DataType['items']): SeedItem[] => {
   if (!items?.length) {
     return [];
   }
@@ -160,7 +90,7 @@
   return null;
 }
 
-function replaceAccountInItems(createdAccount: Account, items?: DataType['items']) {
+function replaceAccountInItems(createdAccount: AccountRaw, items?: DataType['items']) {
   if (!items?.length) {
     return [];
   }
@@ -195,21 +125,8 @@
   let actorProfile;
   if (actor !== null) {
     // replace actor data with default values if actor is undefined or 'actor'
-<<<<<<< HEAD
     const actorData = typeof actor === 'string' || !actor ? {} : actor;
     createdActor = (await db.insert(accountsTable).values(MemberFactory(actorData)).returning())[0];
-=======
-    const actorData = !actor ? {} : actor;
-    createdActor = (
-      await seed({
-        actor: {
-          factory: MemberFactory,
-          constructor: Member,
-          entities: [actorData],
-        },
-      })
-    ).actor[0];
->>>>>>> 1fa42025
 
     // a profile is defined
     if (actor) {
@@ -303,7 +220,7 @@
     ...members,
     ...items.flatMap((i) => {
       // get all account from all memberships
-      const accountsFromMemberships = (i.memberships ?? [])?.reduce((acc, m) => {
+      const accountsFromMemberships = (i.memberships ?? [])?.reduce<SeedMember[]>((acc, m) => {
         if (!m.account) {
           return acc;
         }
@@ -326,15 +243,11 @@
 
   const d = allMembers.map((m) => {
     const id = v4();
-<<<<<<< HEAD
-    return { id, ...m, profile: { ...m.profile, memberId: id } };
-=======
     return {
       id,
       ...m,
       profile: 'profile' in m ? { ...m.profile, member: { id } } : undefined,
     };
->>>>>>> 1fa42025
   });
   return d;
 }
@@ -350,7 +263,7 @@
   items = [],
   members = [],
 }: {
-  actor?: Actor;
+  actor?: MaybeUser;
   items?: SeedItem[];
   members?: SeedMember[];
 }) {
@@ -359,24 +272,21 @@
     .filter((m) => (actor ? m.id !== actor.id : true));
 
   if (membersWithIds) {
-    const { memberProfiles, savedMembers } = await seed({
-      savedMembers: {
-        factory: MemberFactory,
-        constructor: Member,
-        entities: membersWithIds,
-      },
-      memberProfiles: {
-        constructor: MemberProfile,
-        entities: membersWithIds.map((m) => m.profile).filter(Boolean) as Partial<MemberProfile>[],
-      },
-    });
-    const processedItems = (savedMembers as Member[]).reduce(
+    const savedMembers = (await db
+      .insert(accountsTable)
+      .values(membersWithIds.map((m) => MemberFactory(m)))
+      .returning()) as MemberRaw[];
+
+    const processedItems = (savedMembers as MemberRaw[]).reduce(
       (acc, m) => replaceAccountInItems(m, acc),
       items,
     );
     return {
-      members: savedMembers as Member[],
-      memberProfiles: memberProfiles as MemberProfile[],
+      members: savedMembers as MemberRaw[],
+      memberProfiles: await db
+        .insert(memberProfiles)
+        .values(membersWithIds.map((m) => m.profile).filter(Boolean))
+        .returning(),
       items: processedItems,
     };
   }
@@ -397,14 +307,7 @@
     [],
   );
 
-  return (
-    await seed({
-      visibilities: {
-        constructor: ItemVisibility,
-        entities: visibilities,
-      },
-    })
-  ).visibilities as ItemVisibility[];
+  return await db.insert(itemVisibilities).values(visibilities).returning();
 }
 
 /**
@@ -419,16 +322,10 @@
   const result: {
     actor: MaybeUser | undefined;
     items: Item[];
-<<<<<<< HEAD
     itemMemberships: ItemMembershipRaw[];
     members: MemberRaw[];
     memberProfiles: MemberProfileRaw[];
-=======
-    itemMemberships: ItemMembership[];
-    members: Member[];
-    memberProfiles: MemberProfile[];
-    itemVisibilities: ItemVisibility[];
->>>>>>> 1fa42025
+    itemVisibilities: ItemVisibilityRaw[];
   } = {
     items: [],
     actor: undefined,
@@ -442,28 +339,6 @@
   result.actor = actor;
   result.memberProfiles = actorProfile ? [actorProfile] : [];
 
-<<<<<<< HEAD
-  // save members
-  const membersEntities = generateIdForMembers(members);
-  if (membersEntities?.length) {
-    result.members = (await db
-      .insert(accountsTable)
-      .values(membersEntities.map((m) => MemberFactory(m)))
-      .returning()) as MemberRaw[];
-    result.memberProfiles = await db
-      .insert(memberProfiles)
-      .values(membersEntities.map((m) => m.profile).filter(Boolean))
-      .returning();
-  }
-
-  // save items
-  const processedItems = generateIdAndPathForItems(items);
-  if (processedItems.length) {
-    result.items = await db
-      .insert(itemsRaw)
-      .values(processedItems.map((i) => ItemFactory(i)))
-      .returning();
-=======
   // save members and their relations
   const {
     members: membersWithIds,
@@ -480,42 +355,23 @@
   // save items
   const processedItems = generateIdAndPathForItems(itemsWithAccounts);
   if (processedItems) {
-    result.items = (
-      await seed({
-        items: {
-          factory: ItemFactory,
-          constructor: Item,
-          entities: processedItems,
-        },
-      })
-    ).items as Item[];
->>>>>>> 1fa42025
+    result.items = await db
+      .insert(itemsRaw)
+      .values(processedItems.map((i) => ItemFactory(i)))
+      .returning();
   }
 
   // save item visibilities
   result.itemVisibilities = await createItemVisibilities(processedItems);
 
   // save item memberships
-<<<<<<< HEAD
-  const itemMembershipsEntity = processItemMemberships(processedItems);
-  if (itemMembershipsEntity.length) {
+  const itemMembershipsEntities = processItemMemberships(processedItems);
+  if (itemMembershipsEntities.length) {
     result.itemMemberships = await db
       .insert(itemMemberships)
       // TODO
-      .values(itemMembershipsEntity as any)
+      .values(itemMembershipsEntities)
       .returning();
-=======
-  const itemMembershipsEntities = processItemMemberships(processedItems);
-  if (itemMembershipsEntities) {
-    result.itemMemberships = (
-      await seed({
-        itemMemberships: {
-          constructor: ItemMembership,
-          entities: itemMembershipsEntities,
-        },
-      })
-    ).itemMemberships as ItemMembership[];
->>>>>>> 1fa42025
   }
 
   return result;
