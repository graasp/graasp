--- conflicted
+++ resolved
@@ -16,14 +16,11 @@
       HOSTNAME: localhost
       PG_CONNECTION_URI: "postgresql://docker:docker@localhost:5432/docker"
       FILE_STORAGE_ROOT_PATH: "/tmp/graasp-file-item-storage"
-<<<<<<< HEAD
       DB_NAME: typeorm
       DB_USERNAME: docker
       DB_PASSWORD: docker
       DB_HOST: localhost
 
-=======
->>>>>>> 344011c8
     volumes:
       - ..:/workspace:cached
       - ../tmp:/tmp/graasp-file-item-storage
